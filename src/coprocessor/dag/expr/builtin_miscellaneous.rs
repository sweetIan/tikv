// Copyright 2017 PingCAP, Inc.
//
// Licensed under the Apache License, Version 2.0 (the "License");
// you may not use this file except in compliance with the License.
// You may obtain a copy of the License at
//
//     http://www.apache.org/licenses/LICENSE-2.0
//
// Unless required by applicable law or agreed to in writing, software
// distributed under the License is distributed on an "AS IS" BASIS,
// See the License for the specific language governing permissions and
// limitations under the License.

use super::{EvalContext, Result, ScalarFunc};
use coprocessor::codec::Datum;
use std::borrow::Cow;
<<<<<<< HEAD
use std::convert::TryInto;
use std::net::{IpAddr, Ipv4Addr, Ipv6Addr};
use std::str;
=======
use std::net::{Ipv4Addr, Ipv6Addr};
>>>>>>> 8c6d6899
use std::str::FromStr;

impl ScalarFunc {
    pub fn is_ipv4(&self, ctx: &mut EvalContext, row: &[Datum]) -> Result<Option<i64>> {
        let input = try_opt!(self.children[0].eval_string_and_decode(ctx, row));
        if Ipv4Addr::from_str(&input).is_ok() {
            Ok(Some(1))
        } else {
            Ok(Some(0))
        }
    }

    pub fn inet6_aton<'a, 'b: 'a>(
        &'b self,
        ctx: &mut EvalContext,
        row: &'a [Datum],
    ) -> Result<Option<Cow<'a, [u8]>>> {
        let input = try_opt!(self.children[0].eval_string_and_decode(ctx, row));
        let ipv6_addr = Ipv6Addr::from_str(&input).map(|t| Some(Cow::Owned(t.octets().to_vec())));
        let ipv4_addr_eval =
            |_t| Ipv4Addr::from_str(&input).map(|t| Some(Cow::Owned(t.octets().to_vec())));
        ipv6_addr.or_else(ipv4_addr_eval).or(Ok(None))
    }
<<<<<<< HEAD

    pub fn inet6_ntoa<'a, 'b: 'a>(
        &'b self,
        ctx: &mut EvalContext,
        row: &'a [Datum],
    ) -> Result<Option<Cow<'a, [u8]>>> {
        let s = try_opt!(self.children[0].eval_string(ctx, row));
        if s.len() == 16 {
            let v: &[u8; 16] = s.as_ref().try_into().unwrap();
            Ok(Some(Cow::Owned(
                format!("{}", Ipv6Addr::from(*v)).into_bytes(),
            )))
        } else if s.len() == 4 {
            let v: &[u8; 4] = s.as_ref().try_into().unwrap();
            Ok(Some(Cow::Owned(
                format!("{}", Ipv4Addr::from(*v)).into_bytes(),
            )))
        } else {
            Ok(None)
        }
    }
}
=======
>>>>>>> 8c6d6899

    pub fn is_ipv6(&self, ctx: &mut EvalContext, row: &[Datum]) -> Result<Option<i64>> {
        let input = try_opt!(self.children[0].eval_string_and_decode(ctx, row));
        if Ipv6Addr::from_str(&input).is_ok() {
            Ok(Some(1))
        } else {
            Ok(Some(0))
        }
    }
}

#[cfg(test)]
mod test {
    use coprocessor::codec::Datum;
    use coprocessor::dag::expr::test::{datum_expr, scalar_func_expr};
    use coprocessor::dag::expr::{EvalContext, Expression};
    use tipb::expression::ScalarFuncSig;

    #[test]
    fn test_is_ipv4() {
        let cases = vec![
            // input, expected
            ("127.0.0.1", 1i64),
            ("127.0.0.256", 0i64),
        ];

        let mut ctx = EvalContext::default();
        for (input_str, expected) in cases {
            let input = datum_expr(Datum::Bytes(input_str.as_bytes().to_vec()));

            let op = scalar_func_expr(ScalarFuncSig::IsIPv4, &[input]);
            let op = Expression::build(&mut ctx, op).unwrap();
            let got = op.eval(&mut ctx, &[]).unwrap();
            let exp = Datum::from(expected);
            assert_eq!(got, exp);
        }
    }

    #[test]
    fn test_is_ipv6() {
        let cases = vec![
            // input, expected
            ("::1", 1i64),
            ("1:2:3:4:5:6:7:10000", 0i64),
        ];

        let mut ctx = EvalContext::default();
        for (input_str, expected) in cases {
            let input = datum_expr(Datum::Bytes(input_str.as_bytes().to_vec()));

            let op = scalar_func_expr(ScalarFuncSig::IsIPv6, &[input]);
            let op = Expression::build(&mut ctx, op).unwrap();
            let got = op.eval(&mut ctx, &[]).unwrap();
            let exp = Datum::from(expected);
            assert_eq!(got, exp);
        }
    }

    #[test]
    fn test_inet6_aton() {
        let cases = vec![
            (
                Datum::Bytes(b"0.0.0.0".to_vec()),
                Datum::Bytes(vec![0x00, 0x00, 0x00, 0x00]),
            ),
            (
                Datum::Bytes(b"10.0.5.9".to_vec()),
                Datum::Bytes(vec![0x0A, 0x00, 0x05, 0x09]),
            ),
            (
                Datum::Bytes(b"::1.2.3.4".to_vec()),
                Datum::Bytes(vec![
                    0x00, 0x00, 0x00, 0x00, 0x00, 0x00, 0x00, 0x00, 0x00, 0x00, 0x00, 0x00, 0x01,
                    0x02, 0x03, 0x04,
                ]),
            ),
            (
                Datum::Bytes(b"::FFFF:1.2.3.4".to_vec()),
                Datum::Bytes(vec![
                    0x00, 0x00, 0x00, 0x00, 0x00, 0x00, 0x00, 0x00, 0x00, 0x00, 0xFF, 0xFF, 0x01,
                    0x02, 0x03, 0x04,
                ]),
            ),
            (
                Datum::Bytes(b"::fdfe:5a55:caff:fefa:9089".to_vec()),
                Datum::Bytes(vec![
                    0x00, 0x00, 0x00, 0x00, 0x00, 0x00, 0xFD, 0xFE, 0x5A, 0x55, 0xCA, 0xFF, 0xFE,
                    0xFA, 0x90, 0x89,
                ]),
            ),
            (
                Datum::Bytes(b"fdfe::5a55:caff:fefa:9089".to_vec()),
                Datum::Bytes(vec![
                    0xFD, 0xFE, 0x00, 0x00, 0x00, 0x00, 0x00, 0x00, 0x5A, 0x55, 0xCA, 0xFF, 0xFE,
                    0xFA, 0x90, 0x89,
                ]),
            ),
            (
                Datum::Bytes(b"2001:0db8:85a3:0000:0000:8a2e:0370:7334".to_vec()),
                Datum::Bytes(vec![
                    0x20, 0x01, 0x0d, 0xb8, 0x85, 0xa3, 0x00, 0x00, 0x00, 0x00, 0x8a, 0x2e, 0x03,
                    0x70, 0x73, 0x34,
                ]),
            ),
            (Datum::Bytes(b"".to_vec()), Datum::Null),
            (Datum::Null, Datum::Null),
        ];

        let mut ctx = EvalContext::default();
        for (input, exp) in cases {
            let input = datum_expr(input);
            let op = scalar_func_expr(ScalarFuncSig::Inet6Aton, &[input]);
            let op = Expression::build(&mut ctx, op).unwrap();
            let got = op.eval(&mut ctx, &[]).unwrap();
            assert_eq!(got, exp);
        }
    }

    #[test]
    fn test_inet6_ntoa() {
        let cases = vec![
            (
                Datum::Bytes(vec![0x00, 0x00, 0x00, 0x00]),
                Datum::Bytes(b"0.0.0.0".to_vec()),
            ),
            (
                Datum::Bytes(vec![0x0A, 0x00, 0x05, 0x09]),
                Datum::Bytes(b"10.0.5.9".to_vec()),
            ),
            (
                Datum::Bytes(vec![
                    0x00, 0x00, 0x00, 0x00, 0x00, 0x00, 0x00, 0x00, 0x00, 0x00, 0x00, 0x00, 0x01,
                    0x02, 0x03, 0x04,
                ]),
                Datum::Bytes(b"::1.2.3.4".to_vec()),
            ),
            (
                Datum::Bytes(vec![
                    0x00, 0x00, 0x00, 0x00, 0x00, 0x00, 0x00, 0x00, 0x00, 0x00, 0xFF, 0xFF, 0x01,
                    0x02, 0x03, 0x04,
                ]),
                Datum::Bytes(b"::ffff:1.2.3.4".to_vec()),
            ),
            (
                Datum::Bytes(vec![
                    0x00, 0x00, 0x00, 0x00, 0x00, 0x00, 0xFD, 0xFE, 0x5A, 0x55, 0xCA, 0xFF, 0xFE,
                    0xFA, 0x90, 0x89,
                ]),
                Datum::Bytes(b"::fdfe:5a55:caff:fefa:9089".to_vec()),
            ),
            (
                Datum::Bytes(vec![
                    0xFD, 0xFE, 0x00, 0x00, 0x00, 0x00, 0x00, 0x00, 0x5A, 0x55, 0xCA, 0xFF, 0xFE,
                    0xFA, 0x90, 0x89,
                ]),
                Datum::Bytes(b"fdfe::5a55:caff:fefa:9089".to_vec()),
            ),
            (
                Datum::Bytes(vec![
                    0x20, 0x01, 0x0d, 0xb8, 0x85, 0xa3, 0x12, 0x34, 0x56, 0x78, 0x8a, 0x2e, 0x03,
                    0x70, 0x73, 0x34,
                ]),
                Datum::Bytes(b"2001:db8:85a3:1234:5678:8a2e:370:7334".to_vec()),
            ),
            // missing bytes
            (Datum::Bytes(b"".to_vec()), Datum::Null),
            // missing a byte ipv4
            (Datum::Bytes(vec![0x20, 0x01, 0x0d]), Datum::Null),
            // missing a byte ipv6
            (
                Datum::Bytes(vec![
                    0x00, 0x00, 0x00, 0x00, 0x00, 0x00, 0x00, 0x00, 0x00, 0x00, 0xFF, 0xFF, 0xFF,
                    0xFF, 0xFF,
                ]),
                Datum::Null,
            ),
            (Datum::Null, Datum::Null),
        ];

        let mut ctx = EvalContext::default();
        for (input, exp) in cases {
            let input = datum_expr(input);
            let op = scalar_func_expr(ScalarFuncSig::Inet6Ntoa, &[input]);
            let op = Expression::build(&mut ctx, op).unwrap();
            let got = op.eval(&mut ctx, &[]).unwrap();
            assert_eq!(got, exp);
        }
    }
}<|MERGE_RESOLUTION|>--- conflicted
+++ resolved
@@ -14,13 +14,8 @@
 use super::{EvalContext, Result, ScalarFunc};
 use coprocessor::codec::Datum;
 use std::borrow::Cow;
-<<<<<<< HEAD
 use std::convert::TryInto;
-use std::net::{IpAddr, Ipv4Addr, Ipv6Addr};
-use std::str;
-=======
 use std::net::{Ipv4Addr, Ipv6Addr};
->>>>>>> 8c6d6899
 use std::str::FromStr;
 
 impl ScalarFunc {
@@ -44,7 +39,6 @@
             |_t| Ipv4Addr::from_str(&input).map(|t| Some(Cow::Owned(t.octets().to_vec())));
         ipv6_addr.or_else(ipv4_addr_eval).or(Ok(None))
     }
-<<<<<<< HEAD
 
     pub fn inet6_ntoa<'a, 'b: 'a>(
         &'b self,
@@ -66,9 +60,6 @@
             Ok(None)
         }
     }
-}
-=======
->>>>>>> 8c6d6899
 
     pub fn is_ipv6(&self, ctx: &mut EvalContext, row: &[Datum]) -> Result<Option<i64>> {
         let input = try_opt!(self.children[0].eval_string_and_decode(ctx, row));
