// Copyright 2017 PingCAP, Inc.
//
// Licensed under the Apache License, Version 2.0 (the "License");
// you may not use this file except in compliance with the License.
// You may obtain a copy of the License at
//
//     http://www.apache.org/licenses/LICENSE-2.0
//
// Unless required by applicable law or agreed to in writing, software
// distributed under the License is distributed on an "AS IS" BASIS,
// See the License for the specific language governing permissions and
// limitations under the License.

use std::borrow::Cow;
use std::usize;

use tipb::expression::ScalarFuncSig;

use super::builtin_compare::CmpOp;
use super::{Error, EvalContext, Result, ScalarFunc};
use coprocessor::codec::mysql::{self, Decimal, Duration, Json, Time};
use coprocessor::codec::Datum;

impl ScalarFunc {
    pub fn check_args(sig: ScalarFuncSig, args: usize) -> Result<()> {
        let (min_args, max_args) = match sig {
            ScalarFuncSig::LTInt
            | ScalarFuncSig::LEInt
            | ScalarFuncSig::GTInt
            | ScalarFuncSig::GEInt
            | ScalarFuncSig::EQInt
            | ScalarFuncSig::NEInt
            | ScalarFuncSig::NullEQInt
            | ScalarFuncSig::LTReal
            | ScalarFuncSig::LEReal
            | ScalarFuncSig::GTReal
            | ScalarFuncSig::GEReal
            | ScalarFuncSig::EQReal
            | ScalarFuncSig::NEReal
            | ScalarFuncSig::NullEQReal
            | ScalarFuncSig::LTDecimal
            | ScalarFuncSig::LEDecimal
            | ScalarFuncSig::GTDecimal
            | ScalarFuncSig::GEDecimal
            | ScalarFuncSig::EQDecimal
            | ScalarFuncSig::NEDecimal
            | ScalarFuncSig::NullEQDecimal
            | ScalarFuncSig::LTString
            | ScalarFuncSig::LEString
            | ScalarFuncSig::GTString
            | ScalarFuncSig::GEString
            | ScalarFuncSig::EQString
            | ScalarFuncSig::NEString
            | ScalarFuncSig::NullEQString
            | ScalarFuncSig::LTTime
            | ScalarFuncSig::LETime
            | ScalarFuncSig::GTTime
            | ScalarFuncSig::GETime
            | ScalarFuncSig::EQTime
            | ScalarFuncSig::NETime
            | ScalarFuncSig::NullEQTime
            | ScalarFuncSig::LTDuration
            | ScalarFuncSig::LEDuration
            | ScalarFuncSig::GTDuration
            | ScalarFuncSig::GEDuration
            | ScalarFuncSig::EQDuration
            | ScalarFuncSig::NEDuration
            | ScalarFuncSig::NullEQDuration
            | ScalarFuncSig::LTJson
            | ScalarFuncSig::LEJson
            | ScalarFuncSig::GTJson
            | ScalarFuncSig::GEJson
            | ScalarFuncSig::EQJson
            | ScalarFuncSig::NEJson
            | ScalarFuncSig::NullEQJson
            | ScalarFuncSig::PlusReal
            | ScalarFuncSig::PlusDecimal
            | ScalarFuncSig::PlusInt
            | ScalarFuncSig::MinusReal
            | ScalarFuncSig::MinusDecimal
            | ScalarFuncSig::MinusInt
            | ScalarFuncSig::MultiplyReal
            | ScalarFuncSig::MultiplyDecimal
            | ScalarFuncSig::MultiplyInt
            | ScalarFuncSig::MultiplyIntUnsigned
            | ScalarFuncSig::IfNullInt
            | ScalarFuncSig::IfNullReal
            | ScalarFuncSig::IfNullString
            | ScalarFuncSig::IfNullDecimal
            | ScalarFuncSig::IfNullTime
            | ScalarFuncSig::IfNullDuration
            | ScalarFuncSig::IfNullJson
            | ScalarFuncSig::Left
            | ScalarFuncSig::LogicalAnd
            | ScalarFuncSig::LogicalOr
            | ScalarFuncSig::LogicalXor
            | ScalarFuncSig::DivideDecimal
            | ScalarFuncSig::DivideReal
            | ScalarFuncSig::IntDivideInt
            | ScalarFuncSig::IntDivideDecimal
            | ScalarFuncSig::ModReal
            | ScalarFuncSig::ModDecimal
            | ScalarFuncSig::ModInt
            | ScalarFuncSig::BitAndSig
            | ScalarFuncSig::BitOrSig
            | ScalarFuncSig::BitXorSig
            | ScalarFuncSig::RegexpSig
            | ScalarFuncSig::RegexpBinarySig
            | ScalarFuncSig::LeftShift
            | ScalarFuncSig::RightShift
            | ScalarFuncSig::Pow
            | ScalarFuncSig::Atan2Args
            | ScalarFuncSig::DateFormatSig => (2, 2),

            ScalarFuncSig::CastIntAsInt
            | ScalarFuncSig::CastIntAsReal
            | ScalarFuncSig::CastIntAsString
            | ScalarFuncSig::CastIntAsDecimal
            | ScalarFuncSig::CastIntAsTime
            | ScalarFuncSig::CastIntAsDuration
            | ScalarFuncSig::CastIntAsJson
            | ScalarFuncSig::CastRealAsInt
            | ScalarFuncSig::CastRealAsReal
            | ScalarFuncSig::CastRealAsString
            | ScalarFuncSig::CastRealAsDecimal
            | ScalarFuncSig::CastRealAsTime
            | ScalarFuncSig::CastRealAsDuration
            | ScalarFuncSig::CastRealAsJson
            | ScalarFuncSig::CastDecimalAsInt
            | ScalarFuncSig::CastDecimalAsReal
            | ScalarFuncSig::CastDecimalAsString
            | ScalarFuncSig::CastDecimalAsDecimal
            | ScalarFuncSig::CastDecimalAsTime
            | ScalarFuncSig::CastDecimalAsDuration
            | ScalarFuncSig::CastDecimalAsJson
            | ScalarFuncSig::CastStringAsInt
            | ScalarFuncSig::CastStringAsReal
            | ScalarFuncSig::CastStringAsString
            | ScalarFuncSig::CastStringAsDecimal
            | ScalarFuncSig::CastStringAsTime
            | ScalarFuncSig::CastStringAsDuration
            | ScalarFuncSig::CastStringAsJson
            | ScalarFuncSig::CastTimeAsInt
            | ScalarFuncSig::CastTimeAsReal
            | ScalarFuncSig::CastTimeAsString
            | ScalarFuncSig::CastTimeAsDecimal
            | ScalarFuncSig::CastTimeAsTime
            | ScalarFuncSig::CastTimeAsDuration
            | ScalarFuncSig::CastTimeAsJson
            | ScalarFuncSig::CastDurationAsInt
            | ScalarFuncSig::CastDurationAsReal
            | ScalarFuncSig::CastDurationAsString
            | ScalarFuncSig::CastDurationAsDecimal
            | ScalarFuncSig::CastDurationAsTime
            | ScalarFuncSig::CastDurationAsDuration
            | ScalarFuncSig::CastDurationAsJson
            | ScalarFuncSig::CastJsonAsInt
            | ScalarFuncSig::CastJsonAsReal
            | ScalarFuncSig::CastJsonAsString
            | ScalarFuncSig::CastJsonAsDecimal
            | ScalarFuncSig::CastJsonAsTime
            | ScalarFuncSig::CastJsonAsDuration
            | ScalarFuncSig::CastJsonAsJson
            | ScalarFuncSig::Date
            | ScalarFuncSig::UnaryNot
            | ScalarFuncSig::UnaryMinusInt
            | ScalarFuncSig::UnaryMinusReal
            | ScalarFuncSig::UnaryMinusDecimal
            | ScalarFuncSig::IntIsTrue
            | ScalarFuncSig::IntIsFalse
            | ScalarFuncSig::IntIsNull
            | ScalarFuncSig::RealIsTrue
            | ScalarFuncSig::RealIsFalse
            | ScalarFuncSig::RealIsNull
            | ScalarFuncSig::DecimalIsTrue
            | ScalarFuncSig::DecimalIsFalse
            | ScalarFuncSig::DecimalIsNull
            | ScalarFuncSig::StringIsNull
            | ScalarFuncSig::TimeIsNull
            | ScalarFuncSig::DurationIsNull
            | ScalarFuncSig::JsonIsNull
            | ScalarFuncSig::AbsInt
            | ScalarFuncSig::AbsUInt
            | ScalarFuncSig::AbsReal
            | ScalarFuncSig::AbsDecimal
            | ScalarFuncSig::CeilReal
            | ScalarFuncSig::CeilIntToInt
            | ScalarFuncSig::CeilIntToDec
            | ScalarFuncSig::CeilDecToDec
            | ScalarFuncSig::CeilDecToInt
            | ScalarFuncSig::FloorReal
            | ScalarFuncSig::FloorIntToInt
            | ScalarFuncSig::FloorIntToDec
            | ScalarFuncSig::FloorDecToDec
            | ScalarFuncSig::FloorDecToInt
            | ScalarFuncSig::CRC32
            | ScalarFuncSig::Sign
            | ScalarFuncSig::Sqrt
            | ScalarFuncSig::Atan1Arg
            | ScalarFuncSig::Cos
            | ScalarFuncSig::Tan
            | ScalarFuncSig::JsonTypeSig
            | ScalarFuncSig::JsonUnquoteSig
            | ScalarFuncSig::ASCII
            | ScalarFuncSig::Upper
            | ScalarFuncSig::Lower
            | ScalarFuncSig::Length
            | ScalarFuncSig::Bin
            | ScalarFuncSig::BitLength
            | ScalarFuncSig::BitNegSig
            | ScalarFuncSig::IsIPv4
<<<<<<< HEAD
            | ScalarFuncSig::HexIntArg
            | ScalarFuncSig::HexStrArg
            | ScalarFuncSig::UnHex => (1, 1),
=======
            | ScalarFuncSig::IsIPv6
            | ScalarFuncSig::Inet6Aton
            | ScalarFuncSig::UnHex
            | ScalarFuncSig::MD5 => (1, 1),
>>>>>>> 730c63d2

            ScalarFuncSig::IfInt
            | ScalarFuncSig::IfReal
            | ScalarFuncSig::IfString
            | ScalarFuncSig::IfDecimal
            | ScalarFuncSig::IfTime
            | ScalarFuncSig::IfDuration
            | ScalarFuncSig::IfJson
            | ScalarFuncSig::LikeSig => (3, 3),

            ScalarFuncSig::JsonArraySig | ScalarFuncSig::JsonObjectSig => (0, usize::MAX),

            ScalarFuncSig::CoalesceDecimal
            | ScalarFuncSig::CoalesceDuration
            | ScalarFuncSig::CoalesceInt
            | ScalarFuncSig::CoalesceJson
            | ScalarFuncSig::CoalesceReal
            | ScalarFuncSig::CoalesceString
            | ScalarFuncSig::CoalesceTime
            | ScalarFuncSig::CaseWhenDecimal
            | ScalarFuncSig::CaseWhenDuration
            | ScalarFuncSig::CaseWhenInt
            | ScalarFuncSig::CaseWhenJson
            | ScalarFuncSig::CaseWhenReal
            | ScalarFuncSig::CaseWhenString
            | ScalarFuncSig::CaseWhenTime => (1, usize::MAX),

            ScalarFuncSig::JsonExtractSig
            | ScalarFuncSig::JsonRemoveSig
            | ScalarFuncSig::JsonMergeSig
            | ScalarFuncSig::InInt
            | ScalarFuncSig::InReal
            | ScalarFuncSig::InString
            | ScalarFuncSig::InDecimal
            | ScalarFuncSig::InTime
            | ScalarFuncSig::InDuration
            | ScalarFuncSig::InJson
            | ScalarFuncSig::IntervalInt
            | ScalarFuncSig::IntervalReal => (2, usize::MAX),

            ScalarFuncSig::JsonSetSig
            | ScalarFuncSig::JsonInsertSig
            | ScalarFuncSig::JsonReplaceSig => (3, usize::MAX),

            ScalarFuncSig::PI => (0, 0),

            // unimplement signature
            ScalarFuncSig::Acos
            | ScalarFuncSig::AddDateAndDuration
            | ScalarFuncSig::AddDateAndString
            | ScalarFuncSig::AddDateDatetimeInt
            | ScalarFuncSig::AddDateDatetimeString
            | ScalarFuncSig::AddDateIntInt
            | ScalarFuncSig::AddDateIntString
            | ScalarFuncSig::AddDateStringDecimal
            | ScalarFuncSig::AddDateStringInt
            | ScalarFuncSig::AddDateStringString
            | ScalarFuncSig::AddDatetimeAndDuration
            | ScalarFuncSig::AddDatetimeAndString
            | ScalarFuncSig::AddDurationAndDuration
            | ScalarFuncSig::AddDurationAndString
            | ScalarFuncSig::AddStringAndDuration
            | ScalarFuncSig::AddStringAndString
            | ScalarFuncSig::AddTimeDateTimeNull
            | ScalarFuncSig::AddTimeDurationNull
            | ScalarFuncSig::AddTimeStringNull
            | ScalarFuncSig::AesDecrypt
            | ScalarFuncSig::AesEncrypt
            | ScalarFuncSig::Asin
            | ScalarFuncSig::BitCount
            | ScalarFuncSig::Char
            | ScalarFuncSig::CharLength
            | ScalarFuncSig::Compress
            | ScalarFuncSig::Concat
            | ScalarFuncSig::ConcatWS
            | ScalarFuncSig::ConnectionID
            | ScalarFuncSig::Conv
            | ScalarFuncSig::Convert
            | ScalarFuncSig::ConvertTz
            | ScalarFuncSig::Cot
            | ScalarFuncSig::CurrentDate
            | ScalarFuncSig::CurrentTime0Arg
            | ScalarFuncSig::CurrentTime1Arg
            | ScalarFuncSig::CurrentUser
            | ScalarFuncSig::Database
            | ScalarFuncSig::DateDiff
            | ScalarFuncSig::DateLiteral
            | ScalarFuncSig::DayName
            | ScalarFuncSig::DayOfMonth
            | ScalarFuncSig::DayOfWeek
            | ScalarFuncSig::DayOfYear
            | ScalarFuncSig::DecimalAnyValue
            | ScalarFuncSig::Degrees
            | ScalarFuncSig::DurationAnyValue
            | ScalarFuncSig::DurationDurationTimeDiff
            | ScalarFuncSig::DurationStringTimeDiff
            | ScalarFuncSig::Elt
            | ScalarFuncSig::Exp
            | ScalarFuncSig::ExportSet3Arg
            | ScalarFuncSig::ExportSet4Arg
            | ScalarFuncSig::ExportSet5Arg
            | ScalarFuncSig::ExtractDatetime
            | ScalarFuncSig::ExtractDuration
            | ScalarFuncSig::FieldInt
            | ScalarFuncSig::FieldReal
            | ScalarFuncSig::FieldString
            | ScalarFuncSig::FindInSet
            | ScalarFuncSig::Format
            | ScalarFuncSig::FormatWithLocale
            | ScalarFuncSig::FoundRows
            | ScalarFuncSig::FromBase64
            | ScalarFuncSig::FromDays
            | ScalarFuncSig::FromUnixTime1Arg
            | ScalarFuncSig::FromUnixTime2Arg
            | ScalarFuncSig::GetFormat
            | ScalarFuncSig::GetParamString
            | ScalarFuncSig::GetVar
            | ScalarFuncSig::GreatestDecimal
            | ScalarFuncSig::GreatestInt
            | ScalarFuncSig::GreatestReal
            | ScalarFuncSig::GreatestString
            | ScalarFuncSig::GreatestTime
            | ScalarFuncSig::Hour
            | ScalarFuncSig::Inet6Ntoa
            | ScalarFuncSig::InetAton
            | ScalarFuncSig::InetNtoa
            | ScalarFuncSig::Insert
            | ScalarFuncSig::InsertBinary
            | ScalarFuncSig::Instr
            | ScalarFuncSig::InstrBinary
            | ScalarFuncSig::IntAnyValue
            | ScalarFuncSig::IsIPv4Compat
            | ScalarFuncSig::IsIPv4Mapped
            | ScalarFuncSig::JSONAnyValue
            | ScalarFuncSig::LastDay
            | ScalarFuncSig::LastInsertID
            | ScalarFuncSig::LastInsertIDWithID
            | ScalarFuncSig::LeastDecimal
            | ScalarFuncSig::LeastInt
            | ScalarFuncSig::LeastReal
            | ScalarFuncSig::LeastString
            | ScalarFuncSig::LeastTime
            | ScalarFuncSig::LeftBinary
            | ScalarFuncSig::Locate2Args
            | ScalarFuncSig::Locate3Args
            | ScalarFuncSig::LocateBinary2Args
            | ScalarFuncSig::LocateBinary3Args
            | ScalarFuncSig::Lock
            | ScalarFuncSig::Log10
            | ScalarFuncSig::Log1Arg
            | ScalarFuncSig::Log2
            | ScalarFuncSig::Log2Args
            | ScalarFuncSig::Lpad
            | ScalarFuncSig::LpadBinary
            | ScalarFuncSig::LTrim
            | ScalarFuncSig::MakeDate
            | ScalarFuncSig::MakeSet
            | ScalarFuncSig::MakeTime
            | ScalarFuncSig::MicroSecond
            | ScalarFuncSig::Minute
            | ScalarFuncSig::Month
            | ScalarFuncSig::MonthName
            | ScalarFuncSig::NowWithArg
            | ScalarFuncSig::NowWithoutArg
            | ScalarFuncSig::NullTimeDiff
            | ScalarFuncSig::OctInt
            | ScalarFuncSig::OctString
            | ScalarFuncSig::Ord
            | ScalarFuncSig::Password
            | ScalarFuncSig::PeriodAdd
            | ScalarFuncSig::PeriodDiff
            | ScalarFuncSig::Quarter
            | ScalarFuncSig::Quote
            | ScalarFuncSig::Radians
            | ScalarFuncSig::Rand
            | ScalarFuncSig::RandomBytes
            | ScalarFuncSig::RandWithSeed
            | ScalarFuncSig::RealAnyValue
            | ScalarFuncSig::ReleaseLock
            | ScalarFuncSig::Repeat
            | ScalarFuncSig::Replace
            | ScalarFuncSig::Reverse
            | ScalarFuncSig::ReverseBinary
            | ScalarFuncSig::Right
            | ScalarFuncSig::RightBinary
            | ScalarFuncSig::RouldReal
            | ScalarFuncSig::RoundDec
            | ScalarFuncSig::RoundInt
            | ScalarFuncSig::RoundWithFracDec
            | ScalarFuncSig::RoundWithFracInt
            | ScalarFuncSig::RoundWithFracReal
            | ScalarFuncSig::RowCount
            | ScalarFuncSig::RowSig
            | ScalarFuncSig::Rpad
            | ScalarFuncSig::RpadBinary
            | ScalarFuncSig::RTrim
            | ScalarFuncSig::Second
            | ScalarFuncSig::SecToTime
            | ScalarFuncSig::SetVar
            | ScalarFuncSig::SHA1
            | ScalarFuncSig::SHA2
            | ScalarFuncSig::Sin
            | ScalarFuncSig::Sleep
            | ScalarFuncSig::Space
            | ScalarFuncSig::Strcmp
            | ScalarFuncSig::StringAnyValue
            | ScalarFuncSig::StringDurationTimeDiff
            | ScalarFuncSig::StringStringTimeDiff
            | ScalarFuncSig::StringTimeTimeDiff
            | ScalarFuncSig::StrToDateDate
            | ScalarFuncSig::StrToDateDatetime
            | ScalarFuncSig::StrToDateDuration
            | ScalarFuncSig::SubDateAndDuration
            | ScalarFuncSig::SubDateAndString
            | ScalarFuncSig::SubDateDatetimeInt
            | ScalarFuncSig::SubDateDatetimeString
            | ScalarFuncSig::SubDateIntInt
            | ScalarFuncSig::SubDateIntString
            | ScalarFuncSig::SubDateStringDecimal
            | ScalarFuncSig::SubDateStringInt
            | ScalarFuncSig::SubDateStringString
            | ScalarFuncSig::SubDatetimeAndDuration
            | ScalarFuncSig::SubDatetimeAndString
            | ScalarFuncSig::SubDurationAndDuration
            | ScalarFuncSig::SubDurationAndString
            | ScalarFuncSig::Substring2Args
            | ScalarFuncSig::Substring3Args
            | ScalarFuncSig::SubStringAndDuration
            | ScalarFuncSig::SubStringAndString
            | ScalarFuncSig::SubstringBinary2Args
            | ScalarFuncSig::SubstringBinary3Args
            | ScalarFuncSig::SubstringIndex
            | ScalarFuncSig::SubTimeDateTimeNull
            | ScalarFuncSig::SubTimeDurationNull
            | ScalarFuncSig::SubTimeStringNull
            | ScalarFuncSig::SysDateWithFsp
            | ScalarFuncSig::SysDateWithoutFsp
            | ScalarFuncSig::TiDBVersion
            | ScalarFuncSig::Time
            | ScalarFuncSig::TimeAnyValue
            | ScalarFuncSig::TimeFormat
            | ScalarFuncSig::TimeLiteral
            | ScalarFuncSig::Timestamp1Arg
            | ScalarFuncSig::Timestamp2Args
            | ScalarFuncSig::TimestampAdd
            | ScalarFuncSig::TimestampDiff
            | ScalarFuncSig::TimestampLiteral
            | ScalarFuncSig::TimeStringTimeDiff
            | ScalarFuncSig::TimeTimeTimeDiff
            | ScalarFuncSig::TimeToSec
            | ScalarFuncSig::ToBase64
            | ScalarFuncSig::ToDays
            | ScalarFuncSig::ToSeconds
            | ScalarFuncSig::Trim1Arg
            | ScalarFuncSig::Trim2Args
            | ScalarFuncSig::Trim3Args
            | ScalarFuncSig::TruncateDecimal
            | ScalarFuncSig::TruncateInt
            | ScalarFuncSig::TruncateReal
            | ScalarFuncSig::Uncompress
            | ScalarFuncSig::UncompressedLength
            | ScalarFuncSig::UnixTimestampCurrent
            | ScalarFuncSig::UnixTimestampDec
            | ScalarFuncSig::UnixTimestampInt
            | ScalarFuncSig::User
            | ScalarFuncSig::UTCDate
            | ScalarFuncSig::UTCTimestampWithArg
            | ScalarFuncSig::UTCTimestampWithoutArg
            | ScalarFuncSig::UTCTimeWithArg
            | ScalarFuncSig::UTCTimeWithoutArg
            | ScalarFuncSig::UUID
            | ScalarFuncSig::ValuesDecimal
            | ScalarFuncSig::ValuesDuration
            | ScalarFuncSig::ValuesInt
            | ScalarFuncSig::ValuesJSON
            | ScalarFuncSig::ValuesReal
            | ScalarFuncSig::ValuesString
            | ScalarFuncSig::ValuesTime
            | ScalarFuncSig::Version
            | ScalarFuncSig::WeekDay
            | ScalarFuncSig::WeekOfYear
            | ScalarFuncSig::WeekWithMode
            | ScalarFuncSig::WeekWithoutMode
            | ScalarFuncSig::Year
            | ScalarFuncSig::YearWeekWithMode
            | ScalarFuncSig::YearWeekWithoutMode => return Err(Error::UnknownSignature(sig)),
        };
        if args < min_args || args > max_args {
            return Err(box_err!(
                "unexpected arguments: sig {:?} with {} args",
                sig,
                args
            ));
        }
        let other_checks = match sig {
            ScalarFuncSig::JsonObjectSig => args & 1 == 0,
            ScalarFuncSig::JsonSetSig
            | ScalarFuncSig::JsonInsertSig
            | ScalarFuncSig::JsonReplaceSig => args & 1 == 1,
            _ => true,
        };
        if !other_checks {
            return Err(box_err!(
                "unexpected arguments: sig {:?} with {} args",
                sig,
                args
            ));
        }
        Ok(())
    }
}

macro_rules! dispatch_call {
    (
        INT_CALLS {$($i_sig:ident => $i_func:ident $($i_arg:expr)*,)*}
        REAL_CALLS {$($r_sig:ident => $r_func:ident $($r_arg:expr)*,)*}
        DEC_CALLS {$($d_sig:ident => $d_func:ident $($d_arg:expr)*,)*}
        BYTES_CALLS {$($b_sig:ident => $b_func:ident $($b_arg:expr)*,)*}
        TIME_CALLS {$($t_sig:ident => $t_func:ident $($t_arg:expr)*,)*}
        DUR_CALLS {$($u_sig:ident => $u_func:ident $($u_arg:expr)*,)*}
        JSON_CALLS {$($j_sig:ident => $j_func:ident $($j_arg:expr)*,)*}
    ) => {
        impl ScalarFunc {
            pub fn eval_int(&self, ctx: &mut EvalContext, row: &[Datum]) -> Result<Option<i64>> {
                match self.sig {
                    $(ScalarFuncSig::$i_sig => self.$i_func(ctx, row, $($i_arg),*)),*,
                    _ => Err(Error::UnknownSignature(self.sig))
                }
            }

            pub fn eval_real(&self, ctx: &mut EvalContext, row: &[Datum]) -> Result<Option<f64>> {
                match self.sig {
                    $(ScalarFuncSig::$r_sig => self.$r_func(ctx, row, $($r_arg),*),)*
                    _ => Err(Error::UnknownSignature(self.sig))
                }
            }

            pub fn eval_decimal<'a, 'b: 'a>(
                &'b self, ctx: &mut EvalContext,
                row: &'a [Datum]
            ) -> Result<Option<Cow<'a, Decimal>>> {
                match self.sig {
                    $(ScalarFuncSig::$d_sig => self.$d_func(ctx, row, $($d_arg),*),)*
                    _ => Err(Error::UnknownSignature(self.sig))
                }
            }

            pub fn eval_bytes<'a, 'b: 'a>(
                &'b self,
                ctx: &mut EvalContext,
                row: &'a [Datum]
            ) -> Result<Option<Cow<'a, [u8]>>> {
                match self.sig {
                    $(ScalarFuncSig::$b_sig => self.$b_func(ctx, row, $($b_arg),*),)*
                    _ => Err(Error::UnknownSignature(self.sig))
                }
            }

            pub fn eval_time<'a, 'b: 'a>(
                &'b self,
                ctx: &mut EvalContext,
                row: &'a [Datum]
            ) -> Result<Option<Cow<'a, Time>>> {
                match self.sig {
                    $(ScalarFuncSig::$t_sig => self.$t_func(ctx, row, $($t_arg),*),)*
                    _ => Err(Error::UnknownSignature(self.sig))
                }
            }

            pub fn eval_duration<'a, 'b: 'a>(
                &'b self,
                ctx: &mut EvalContext,
                row: &'a [Datum]
            ) -> Result<Option<Cow<'a, Duration>>> {
                match self.sig {
                    $(ScalarFuncSig::$u_sig => self.$u_func(ctx, row, $($u_arg),*),)*
                    _ => Err(Error::UnknownSignature(self.sig))
                }
            }

            pub fn eval_json<'a, 'b: 'a>(
                &'b self,
                ctx: &mut EvalContext,
                row: &'a [Datum]
            ) -> Result<Option<Cow<'a, Json>>> {
                match self.sig {
                    $(ScalarFuncSig::$j_sig => self.$j_func(ctx, row, $($j_arg),*),)*
                    _ => Err(Error::UnknownSignature(self.sig))
                }
            }

            pub fn eval(&self, ctx: &mut EvalContext, row: &[Datum]) -> Result<Datum> {
                match self.sig {
                    $(ScalarFuncSig::$i_sig => {
                        match self.$i_func(ctx, row, $($i_arg)*) {
                            Ok(Some(i)) => {
                                if mysql::has_unsigned_flag(u64::from(self.tp.get_flag())) {
                                    Ok(Datum::U64(i as u64))
                                } else {
                                    Ok(Datum::I64(i))
                                }
                            }
                            Ok(None) => Ok(Datum::Null),
                            Err(e) => Err(e),
                        }
                    },)*
                    $(ScalarFuncSig::$r_sig => {
                        self.$r_func(ctx, row, $($r_arg)*).map(Datum::from)
                    })*
                    $(ScalarFuncSig::$d_sig => {
                        self.$d_func(ctx, row, $($d_arg)*).map(Datum::from)
                    })*
                    $(ScalarFuncSig::$b_sig => {
                        self.$b_func(ctx, row, $($b_arg)*).map(Datum::from)
                    })*
                    $(ScalarFuncSig::$t_sig => {
                        self.$t_func(ctx, row, $($t_arg)*).map(Datum::from)
                    })*
                    $(ScalarFuncSig::$u_sig => {
                        self.$u_func(ctx, row, $($u_arg)*).map(Datum::from)
                    })*
                    $(ScalarFuncSig::$j_sig => {
                        self.$j_func(ctx, row, $($j_arg)*).map(Datum::from)
                    })*
                    _ => unimplemented!(),
                }
            }
        }
    };
}

dispatch_call! {
    INT_CALLS {
        LTInt => compare_int CmpOp::LT,
        LEInt => compare_int CmpOp::LE,
        GTInt => compare_int CmpOp::GT,
        GEInt => compare_int CmpOp::GE,
        EQInt => compare_int CmpOp::EQ,
        NEInt => compare_int CmpOp::NE,
        NullEQInt => compare_int CmpOp::NullEQ,

        LTReal => compare_real CmpOp::LT,
        LEReal => compare_real CmpOp::LE,
        GTReal => compare_real CmpOp::GT,
        GEReal => compare_real CmpOp::GE,
        EQReal => compare_real CmpOp::EQ,
        NEReal => compare_real CmpOp::NE,
        NullEQReal => compare_real CmpOp::NullEQ,

        LTDecimal => compare_decimal CmpOp::LT,
        LEDecimal => compare_decimal CmpOp::LE,
        GTDecimal => compare_decimal CmpOp::GT,
        GEDecimal => compare_decimal CmpOp::GE,
        EQDecimal => compare_decimal CmpOp::EQ,
        NEDecimal => compare_decimal CmpOp::NE,
        NullEQDecimal => compare_decimal CmpOp::NullEQ,

        LTString => compare_string CmpOp::LT,
        LEString => compare_string CmpOp::LE,
        GTString => compare_string CmpOp::GT,
        GEString => compare_string CmpOp::GE,
        EQString => compare_string CmpOp::EQ,
        NEString => compare_string CmpOp::NE,
        NullEQString => compare_string CmpOp::NullEQ,

        LTTime => compare_time CmpOp::LT,
        LETime => compare_time CmpOp::LE,
        GTTime => compare_time CmpOp::GT,
        GETime => compare_time CmpOp::GE,
        EQTime => compare_time CmpOp::EQ,
        NETime => compare_time CmpOp::NE,
        NullEQTime => compare_time CmpOp::NullEQ,

        LTDuration => compare_duration CmpOp::LT,
        LEDuration => compare_duration CmpOp::LE,
        GTDuration => compare_duration CmpOp::GT,
        GEDuration => compare_duration CmpOp::GE,
        EQDuration => compare_duration CmpOp::EQ,
        NEDuration => compare_duration CmpOp::NE,
        NullEQDuration => compare_duration CmpOp::NullEQ,

        LTJson => compare_json CmpOp::LT,
        LEJson => compare_json CmpOp::LE,
        GTJson => compare_json CmpOp::GT,
        GEJson => compare_json CmpOp::GE,
        EQJson => compare_json CmpOp::EQ,
        NEJson => compare_json CmpOp::NE,
        NullEQJson => compare_json CmpOp::NullEQ,

        CastIntAsInt => cast_int_as_int,
        CastRealAsInt => cast_real_as_int,
        CastDecimalAsInt => cast_decimal_as_int,
        CastStringAsInt => cast_str_as_int,
        CastTimeAsInt => cast_time_as_int,
        CastDurationAsInt => cast_duration_as_int,
        CastJsonAsInt => cast_json_as_int,

        InInt => in_int,
        InReal => in_real,
        InDecimal => in_decimal,
        InString => in_string,
        InTime => in_time,
        InDuration => in_duration,
        InJson => in_json,
        IntervalInt => interval_int,
        IntervalReal => interval_real,

        PlusInt => plus_int,
        MinusInt => minus_int,
        MultiplyInt => multiply_int,
        MultiplyIntUnsigned => multiply_int_unsigned,
        IntDivideInt => int_divide_int,
        IntDivideDecimal => int_divide_decimal,
        ModInt => mod_int,

        LogicalAnd => logical_and,
        LogicalOr => logical_or,
        LogicalXor => logical_xor,

        UnaryNot => unary_not,
        UnaryMinusInt => unary_minus_int,
        IntIsNull => int_is_null,
        IntIsFalse => int_is_false,
        IntIsTrue => int_is_true,
        RealIsTrue => real_is_true,
        RealIsFalse => real_is_false,
        RealIsNull => real_is_null,
        DecimalIsNull => decimal_is_null,
        DecimalIsTrue => decimal_is_true,
        DecimalIsFalse => decimal_is_false,
        StringIsNull => string_is_null,
        TimeIsNull => time_is_null,
        DurationIsNull => duration_is_null,
        JsonIsNull => json_is_null,

        AbsInt => abs_int,
        AbsUInt => abs_uint,
        CeilIntToInt => ceil_int_to_int,
        CeilDecToInt => ceil_dec_to_int,
        FloorIntToInt => floor_int_to_int,
        FloorDecToInt => floor_dec_to_int,
        CRC32 => crc32,
        Sign => sign,

        IfNullInt => if_null_int,
        IfInt => if_int,

        CoalesceInt => coalesce_int,
        CaseWhenInt => case_when_int,

        LikeSig => like,
        RegexpSig => regexp,
        RegexpBinarySig => regexp_binary,

        BitAndSig => bit_and,
        BitNegSig => bit_neg,
        BitOrSig => bit_or,
        BitXorSig => bit_xor,

        Length => length,
        BitLength => bit_length,
        LeftShift => left_shift,
        RightShift => right_shift,
        ASCII => ascii,
        IsIPv4 => is_ipv4,
        IsIPv6 => is_ipv6,
    }
    REAL_CALLS {
        CastIntAsReal => cast_int_as_real,
        CastRealAsReal => cast_real_as_real,
        CastDecimalAsReal => cast_decimal_as_real,
        CastStringAsReal => cast_str_as_real,
        CastTimeAsReal => cast_time_as_real,
        CastDurationAsReal => cast_duration_as_real,
        CastJsonAsReal => cast_json_as_real,
        UnaryMinusReal => unary_minus_real,

        PlusReal => plus_real,
        MinusReal => minus_real,
        MultiplyReal => multiply_real,
        DivideReal => divide_real,
        ModReal => mod_real,

        AbsReal => abs_real,
        CeilReal => ceil_real,
        FloorReal => floor_real,
        PI => pi,

        IfNullReal => if_null_real,
        IfReal => if_real,

        CoalesceReal => coalesce_real,
        CaseWhenReal => case_when_real,

        Sqrt => sqrt,
        Atan1Arg => atan_1_arg,
        Atan2Args => atan_2_args,
        Cos => cos,
        Tan => tan,
        Pow => pow,
    }
    DEC_CALLS {
        CastIntAsDecimal => cast_int_as_decimal,
        CastRealAsDecimal => cast_real_as_decimal,
        CastDecimalAsDecimal => cast_decimal_as_decimal,
        CastStringAsDecimal => cast_str_as_decimal,
        CastTimeAsDecimal => cast_time_as_decimal,
        CastDurationAsDecimal => cast_duration_as_decimal,
        CastJsonAsDecimal => cast_json_as_decimal,
        UnaryMinusDecimal => unary_minus_decimal,

        PlusDecimal => plus_decimal,
        MinusDecimal => minus_decimal,
        MultiplyDecimal => multiply_decimal,
        DivideDecimal => divide_decimal,
        ModDecimal => mod_decimal,

        AbsDecimal => abs_decimal,
        CeilDecToDec => ceil_dec_to_dec,
        CeilIntToDec => cast_int_as_decimal,
        FloorDecToDec => floor_dec_to_dec,
        FloorIntToDec => cast_int_as_decimal,

        IfNullDecimal => if_null_decimal,
        IfDecimal => if_decimal,

        CoalesceDecimal => coalesce_decimal,
        CaseWhenDecimal => case_when_decimal,
    }
    BYTES_CALLS {
        CastIntAsString => cast_int_as_str,
        CastRealAsString => cast_real_as_str,
        CastDecimalAsString => cast_decimal_as_str,
        CastStringAsString => cast_str_as_str,
        CastTimeAsString => cast_time_as_str,
        CastDurationAsString => cast_duration_as_str,
        CastJsonAsString => cast_json_as_str,

        IfNullString => if_null_string,
        IfString => if_string,

        CoalesceString => coalesce_string,
        CaseWhenString => case_when_string,
        JsonTypeSig => json_type,
        JsonUnquoteSig => json_unquote,

        Left => left,
        Upper => upper,
        Lower => lower,
        DateFormatSig => date_format,
        Bin => bin,
        HexIntArg => hex_int_arg,
        HexStrArg => hex_str_arg,
        UnHex => un_hex,

        Inet6Aton => inet6_aton,

        MD5 =>md5,
    }
    TIME_CALLS {
        CastIntAsTime => cast_int_as_time,
        CastRealAsTime => cast_real_as_time,
        CastDecimalAsTime => cast_decimal_as_time,
        CastStringAsTime => cast_str_as_time,
        CastTimeAsTime => cast_time_as_time,
        CastDurationAsTime => cast_duration_as_time,
        CastJsonAsTime => cast_json_as_time,

        Date => date,
        IfNullTime => if_null_time,
        IfTime => if_time,

        CoalesceTime => coalesce_time,
        CaseWhenTime => case_when_time,
    }
    DUR_CALLS {
        CastIntAsDuration => cast_int_as_duration,
        CastRealAsDuration => cast_real_as_duration,
        CastDecimalAsDuration => cast_decimal_as_duration,
        CastStringAsDuration => cast_str_as_duration,
        CastTimeAsDuration => cast_time_as_duration,
        CastDurationAsDuration => cast_duration_as_duration,
        CastJsonAsDuration => cast_json_as_duration,

        IfNullDuration => if_null_duration,
        IfDuration => if_duration,

        CoalesceDuration => coalesce_duration,
        CaseWhenDuration => case_when_duration,
    }
    JSON_CALLS {
        CastIntAsJson => cast_int_as_json,
        CastRealAsJson => cast_real_as_json,
        CastDecimalAsJson => cast_decimal_as_json,
        CastStringAsJson => cast_str_as_json,
        CastTimeAsJson => cast_time_as_json,
        CastDurationAsJson => cast_duration_as_json,
        CastJsonAsJson => cast_json_as_json,

        CoalesceJson => coalesce_json,
        CaseWhenJson => case_when_json,

        IfJson => if_json,
        IfNullJson => if_null_json,

        JsonExtractSig => json_extract,
        JsonSetSig => json_set,
        JsonInsertSig => json_insert,
        JsonReplaceSig => json_replace,
        JsonRemoveSig => json_remove,
        JsonMergeSig => json_merge,
        JsonArraySig => json_array,
        JsonObjectSig => json_object,
    }
}

#[cfg(test)]
mod test {
    use coprocessor::dag::expr::{Error, ScalarFunc};
    use std::usize;
    use tipb::expression::ScalarFuncSig;

    #[test]
    fn test_check_args() {
        let cases = vec![
            (
                vec![
                    ScalarFuncSig::LTInt,
                    ScalarFuncSig::LEInt,
                    ScalarFuncSig::GTInt,
                    ScalarFuncSig::GEInt,
                    ScalarFuncSig::EQInt,
                    ScalarFuncSig::NEInt,
                    ScalarFuncSig::NullEQInt,
                    ScalarFuncSig::LTReal,
                    ScalarFuncSig::LEReal,
                    ScalarFuncSig::GTReal,
                    ScalarFuncSig::GEReal,
                    ScalarFuncSig::EQReal,
                    ScalarFuncSig::NEReal,
                    ScalarFuncSig::NullEQReal,
                    ScalarFuncSig::LTDecimal,
                    ScalarFuncSig::LEDecimal,
                    ScalarFuncSig::GTDecimal,
                    ScalarFuncSig::GEDecimal,
                    ScalarFuncSig::EQDecimal,
                    ScalarFuncSig::NEDecimal,
                    ScalarFuncSig::NullEQDecimal,
                    ScalarFuncSig::LTString,
                    ScalarFuncSig::LEString,
                    ScalarFuncSig::GTString,
                    ScalarFuncSig::GEString,
                    ScalarFuncSig::EQString,
                    ScalarFuncSig::NEString,
                    ScalarFuncSig::NullEQString,
                    ScalarFuncSig::LTTime,
                    ScalarFuncSig::LETime,
                    ScalarFuncSig::GTTime,
                    ScalarFuncSig::GETime,
                    ScalarFuncSig::EQTime,
                    ScalarFuncSig::NETime,
                    ScalarFuncSig::NullEQTime,
                    ScalarFuncSig::LTDuration,
                    ScalarFuncSig::LEDuration,
                    ScalarFuncSig::GTDuration,
                    ScalarFuncSig::GEDuration,
                    ScalarFuncSig::EQDuration,
                    ScalarFuncSig::NEDuration,
                    ScalarFuncSig::NullEQDuration,
                    ScalarFuncSig::LTJson,
                    ScalarFuncSig::LEJson,
                    ScalarFuncSig::GTJson,
                    ScalarFuncSig::GEJson,
                    ScalarFuncSig::EQJson,
                    ScalarFuncSig::NEJson,
                    ScalarFuncSig::NullEQJson,
                    ScalarFuncSig::PlusReal,
                    ScalarFuncSig::PlusDecimal,
                    ScalarFuncSig::PlusInt,
                    ScalarFuncSig::MinusReal,
                    ScalarFuncSig::MinusDecimal,
                    ScalarFuncSig::MinusInt,
                    ScalarFuncSig::MultiplyReal,
                    ScalarFuncSig::MultiplyDecimal,
                    ScalarFuncSig::MultiplyInt,
                    ScalarFuncSig::MultiplyIntUnsigned,
                    ScalarFuncSig::IfNullInt,
                    ScalarFuncSig::IfNullReal,
                    ScalarFuncSig::IfNullString,
                    ScalarFuncSig::IfNullDecimal,
                    ScalarFuncSig::IfNullTime,
                    ScalarFuncSig::IfNullDuration,
                    ScalarFuncSig::IfNullJson,
                    ScalarFuncSig::Left,
                    ScalarFuncSig::LogicalAnd,
                    ScalarFuncSig::LogicalOr,
                    ScalarFuncSig::LogicalXor,
                    ScalarFuncSig::DivideDecimal,
                    ScalarFuncSig::DivideReal,
                    ScalarFuncSig::IntDivideInt,
                    ScalarFuncSig::IntDivideDecimal,
                    ScalarFuncSig::ModReal,
                    ScalarFuncSig::ModDecimal,
                    ScalarFuncSig::ModInt,
                    ScalarFuncSig::BitAndSig,
                    ScalarFuncSig::BitOrSig,
                    ScalarFuncSig::BitXorSig,
                    ScalarFuncSig::DateFormatSig,
                    ScalarFuncSig::LeftShift,
                    ScalarFuncSig::RightShift,
                    ScalarFuncSig::Pow,
                    ScalarFuncSig::Atan2Args,
                ],
                2,
                2,
            ),
            (
                vec![
                    ScalarFuncSig::CastIntAsInt,
                    ScalarFuncSig::CastIntAsReal,
                    ScalarFuncSig::CastIntAsString,
                    ScalarFuncSig::CastIntAsDecimal,
                    ScalarFuncSig::CastIntAsTime,
                    ScalarFuncSig::CastIntAsDuration,
                    ScalarFuncSig::CastIntAsJson,
                    ScalarFuncSig::CastRealAsInt,
                    ScalarFuncSig::CastRealAsReal,
                    ScalarFuncSig::CastRealAsString,
                    ScalarFuncSig::CastRealAsDecimal,
                    ScalarFuncSig::CastRealAsTime,
                    ScalarFuncSig::CastRealAsDuration,
                    ScalarFuncSig::CastRealAsJson,
                    ScalarFuncSig::CastDecimalAsInt,
                    ScalarFuncSig::CastDecimalAsReal,
                    ScalarFuncSig::CastDecimalAsString,
                    ScalarFuncSig::CastDecimalAsDecimal,
                    ScalarFuncSig::CastDecimalAsTime,
                    ScalarFuncSig::CastDecimalAsDuration,
                    ScalarFuncSig::CastDecimalAsJson,
                    ScalarFuncSig::CastStringAsInt,
                    ScalarFuncSig::CastStringAsReal,
                    ScalarFuncSig::CastStringAsString,
                    ScalarFuncSig::CastStringAsDecimal,
                    ScalarFuncSig::CastStringAsTime,
                    ScalarFuncSig::CastStringAsDuration,
                    ScalarFuncSig::CastStringAsJson,
                    ScalarFuncSig::CastTimeAsInt,
                    ScalarFuncSig::CastTimeAsReal,
                    ScalarFuncSig::CastTimeAsString,
                    ScalarFuncSig::CastTimeAsDecimal,
                    ScalarFuncSig::CastTimeAsTime,
                    ScalarFuncSig::CastTimeAsDuration,
                    ScalarFuncSig::CastTimeAsJson,
                    ScalarFuncSig::CastDurationAsInt,
                    ScalarFuncSig::CastDurationAsReal,
                    ScalarFuncSig::CastDurationAsString,
                    ScalarFuncSig::CastDurationAsDecimal,
                    ScalarFuncSig::CastDurationAsTime,
                    ScalarFuncSig::CastDurationAsDuration,
                    ScalarFuncSig::CastDurationAsJson,
                    ScalarFuncSig::CastJsonAsInt,
                    ScalarFuncSig::CastJsonAsReal,
                    ScalarFuncSig::CastJsonAsString,
                    ScalarFuncSig::CastJsonAsDecimal,
                    ScalarFuncSig::CastJsonAsTime,
                    ScalarFuncSig::CastJsonAsDuration,
                    ScalarFuncSig::CastJsonAsJson,
                    ScalarFuncSig::Date,
                    ScalarFuncSig::UnaryNot,
                    ScalarFuncSig::UnaryMinusInt,
                    ScalarFuncSig::UnaryMinusReal,
                    ScalarFuncSig::UnaryMinusDecimal,
                    ScalarFuncSig::IntIsTrue,
                    ScalarFuncSig::IntIsFalse,
                    ScalarFuncSig::IntIsNull,
                    ScalarFuncSig::RealIsTrue,
                    ScalarFuncSig::RealIsFalse,
                    ScalarFuncSig::RealIsNull,
                    ScalarFuncSig::DecimalIsTrue,
                    ScalarFuncSig::DecimalIsFalse,
                    ScalarFuncSig::DecimalIsNull,
                    ScalarFuncSig::StringIsNull,
                    ScalarFuncSig::TimeIsNull,
                    ScalarFuncSig::DurationIsNull,
                    ScalarFuncSig::JsonIsNull,
                    ScalarFuncSig::AbsInt,
                    ScalarFuncSig::AbsUInt,
                    ScalarFuncSig::AbsReal,
                    ScalarFuncSig::AbsDecimal,
                    ScalarFuncSig::CeilReal,
                    ScalarFuncSig::CeilIntToInt,
                    ScalarFuncSig::CeilIntToDec,
                    ScalarFuncSig::CeilDecToDec,
                    ScalarFuncSig::CeilDecToInt,
                    ScalarFuncSig::FloorReal,
                    ScalarFuncSig::FloorIntToInt,
                    ScalarFuncSig::FloorIntToDec,
                    ScalarFuncSig::FloorDecToDec,
                    ScalarFuncSig::FloorDecToInt,
                    ScalarFuncSig::CRC32,
                    ScalarFuncSig::Sign,
                    ScalarFuncSig::Sqrt,
                    ScalarFuncSig::Atan1Arg,
                    ScalarFuncSig::Cos,
                    ScalarFuncSig::Tan,
                    ScalarFuncSig::JsonTypeSig,
                    ScalarFuncSig::JsonUnquoteSig,
                    ScalarFuncSig::ASCII,
                    ScalarFuncSig::Bin,
                    ScalarFuncSig::BitNegSig,
                    ScalarFuncSig::BitLength,
                    ScalarFuncSig::Length,
                    ScalarFuncSig::Lower,
                    ScalarFuncSig::Upper,
                    ScalarFuncSig::IsIPv4,
                    ScalarFuncSig::IsIPv6,
                    ScalarFuncSig::MD5,
                ],
                1,
                1,
            ),
            (
                vec![
                    ScalarFuncSig::IfInt,
                    ScalarFuncSig::IfReal,
                    ScalarFuncSig::IfString,
                    ScalarFuncSig::IfDecimal,
                    ScalarFuncSig::IfTime,
                    ScalarFuncSig::IfDuration,
                    ScalarFuncSig::IfJson,
                    ScalarFuncSig::LikeSig,
                ],
                3,
                3,
            ),
            (
                vec![ScalarFuncSig::JsonArraySig, ScalarFuncSig::JsonObjectSig],
                0,
                usize::MAX,
            ),
            (
                vec![
                    ScalarFuncSig::CoalesceDecimal,
                    ScalarFuncSig::CoalesceDuration,
                    ScalarFuncSig::CoalesceInt,
                    ScalarFuncSig::CoalesceJson,
                    ScalarFuncSig::CoalesceReal,
                    ScalarFuncSig::CoalesceString,
                    ScalarFuncSig::CoalesceTime,
                    ScalarFuncSig::CaseWhenDecimal,
                    ScalarFuncSig::CaseWhenDuration,
                    ScalarFuncSig::CaseWhenInt,
                    ScalarFuncSig::CaseWhenJson,
                    ScalarFuncSig::CaseWhenReal,
                    ScalarFuncSig::CaseWhenString,
                    ScalarFuncSig::CaseWhenTime,
                ],
                1,
                usize::MAX,
            ),
            (
                vec![
                    ScalarFuncSig::JsonExtractSig,
                    ScalarFuncSig::JsonRemoveSig,
                    ScalarFuncSig::JsonMergeSig,
                    ScalarFuncSig::InInt,
                    ScalarFuncSig::InReal,
                    ScalarFuncSig::InString,
                    ScalarFuncSig::InDecimal,
                    ScalarFuncSig::InTime,
                    ScalarFuncSig::InDuration,
                    ScalarFuncSig::InJson,
                    ScalarFuncSig::IntervalInt,
                    ScalarFuncSig::IntervalReal,
                ],
                2,
                usize::MAX,
            ),
            (
                vec![
                    ScalarFuncSig::JsonSetSig,
                    ScalarFuncSig::JsonInsertSig,
                    ScalarFuncSig::JsonReplaceSig,
                ],
                3,
                usize::MAX,
            ),
            (vec![ScalarFuncSig::PI], 0, 0),
        ];
        for (sigs, min, max) in cases {
            for sig in sigs {
                assert!(ScalarFunc::check_args(sig, min).is_ok());
                match sig {
                    ScalarFuncSig::JsonObjectSig => {
                        assert!(ScalarFunc::check_args(sig, 3).is_err());
                    }
                    ScalarFuncSig::JsonSetSig
                    | ScalarFuncSig::JsonInsertSig
                    | ScalarFuncSig::JsonReplaceSig => {
                        assert!(ScalarFunc::check_args(sig, 4).is_err());
                    }
                    _ => assert!(ScalarFunc::check_args(sig, max).is_ok()),
                }
            }
        }

        // unimplemented signature
        let cases = vec![
            ScalarFuncSig::Acos,
            ScalarFuncSig::AddDateAndDuration,
            ScalarFuncSig::AddDateAndString,
            ScalarFuncSig::AddDateDatetimeInt,
            ScalarFuncSig::AddDateDatetimeString,
            ScalarFuncSig::AddDateIntInt,
            ScalarFuncSig::AddDateIntString,
            ScalarFuncSig::AddDateStringDecimal,
            ScalarFuncSig::AddDateStringInt,
            ScalarFuncSig::AddDateStringString,
            ScalarFuncSig::AddDatetimeAndDuration,
            ScalarFuncSig::AddDatetimeAndString,
            ScalarFuncSig::AddDurationAndDuration,
            ScalarFuncSig::AddDurationAndString,
            ScalarFuncSig::AddStringAndDuration,
            ScalarFuncSig::AddStringAndString,
            ScalarFuncSig::AddTimeDateTimeNull,
            ScalarFuncSig::AddTimeDurationNull,
            ScalarFuncSig::AddTimeStringNull,
            ScalarFuncSig::AesDecrypt,
            ScalarFuncSig::AesEncrypt,
            ScalarFuncSig::Asin,
            ScalarFuncSig::BitCount,
            ScalarFuncSig::Char,
            ScalarFuncSig::CharLength,
            ScalarFuncSig::Compress,
            ScalarFuncSig::Concat,
            ScalarFuncSig::ConcatWS,
            ScalarFuncSig::ConnectionID,
            ScalarFuncSig::Conv,
            ScalarFuncSig::Convert,
            ScalarFuncSig::ConvertTz,
            ScalarFuncSig::Cot,
            ScalarFuncSig::CurrentDate,
            ScalarFuncSig::CurrentTime0Arg,
            ScalarFuncSig::CurrentTime1Arg,
            ScalarFuncSig::CurrentUser,
            ScalarFuncSig::Database,
            ScalarFuncSig::DateDiff,
            ScalarFuncSig::DateLiteral,
            ScalarFuncSig::DayName,
            ScalarFuncSig::DayOfMonth,
            ScalarFuncSig::DayOfWeek,
            ScalarFuncSig::DayOfYear,
            ScalarFuncSig::DecimalAnyValue,
            ScalarFuncSig::Degrees,
            ScalarFuncSig::DurationAnyValue,
            ScalarFuncSig::DurationDurationTimeDiff,
            ScalarFuncSig::DurationStringTimeDiff,
            ScalarFuncSig::Elt,
            ScalarFuncSig::Exp,
            ScalarFuncSig::ExportSet3Arg,
            ScalarFuncSig::ExportSet4Arg,
            ScalarFuncSig::ExportSet5Arg,
            ScalarFuncSig::ExtractDatetime,
            ScalarFuncSig::ExtractDuration,
            ScalarFuncSig::FieldInt,
            ScalarFuncSig::FieldReal,
            ScalarFuncSig::FieldString,
            ScalarFuncSig::FindInSet,
            ScalarFuncSig::Format,
            ScalarFuncSig::FormatWithLocale,
            ScalarFuncSig::FoundRows,
            ScalarFuncSig::FromBase64,
            ScalarFuncSig::FromDays,
            ScalarFuncSig::FromUnixTime1Arg,
            ScalarFuncSig::FromUnixTime2Arg,
            ScalarFuncSig::GetFormat,
            ScalarFuncSig::GetParamString,
            ScalarFuncSig::GetVar,
            ScalarFuncSig::GreatestDecimal,
            ScalarFuncSig::GreatestInt,
            ScalarFuncSig::GreatestReal,
            ScalarFuncSig::GreatestString,
            ScalarFuncSig::GreatestTime,
            ScalarFuncSig::Hour,
            ScalarFuncSig::Inet6Ntoa,
            ScalarFuncSig::InetAton,
            ScalarFuncSig::InetNtoa,
            ScalarFuncSig::Insert,
            ScalarFuncSig::InsertBinary,
            ScalarFuncSig::Instr,
            ScalarFuncSig::InstrBinary,
            ScalarFuncSig::IntAnyValue,
            ScalarFuncSig::IsIPv4Compat,
            ScalarFuncSig::IsIPv4Mapped,
            ScalarFuncSig::JSONAnyValue,
            ScalarFuncSig::LastDay,
            ScalarFuncSig::LastInsertID,
            ScalarFuncSig::LastInsertIDWithID,
            ScalarFuncSig::LeastDecimal,
            ScalarFuncSig::LeastInt,
            ScalarFuncSig::LeastReal,
            ScalarFuncSig::LeastString,
            ScalarFuncSig::LeastTime,
            ScalarFuncSig::LeftBinary,
            ScalarFuncSig::Locate2Args,
            ScalarFuncSig::Locate3Args,
            ScalarFuncSig::LocateBinary2Args,
            ScalarFuncSig::LocateBinary3Args,
            ScalarFuncSig::Lock,
            ScalarFuncSig::Log10,
            ScalarFuncSig::Log1Arg,
            ScalarFuncSig::Log2,
            ScalarFuncSig::Log2Args,
            ScalarFuncSig::Lpad,
            ScalarFuncSig::LpadBinary,
            ScalarFuncSig::LTrim,
            ScalarFuncSig::MakeDate,
            ScalarFuncSig::MakeSet,
            ScalarFuncSig::MakeTime,
            ScalarFuncSig::MicroSecond,
            ScalarFuncSig::Minute,
            ScalarFuncSig::Month,
            ScalarFuncSig::MonthName,
            ScalarFuncSig::NowWithArg,
            ScalarFuncSig::NowWithoutArg,
            ScalarFuncSig::NullTimeDiff,
            ScalarFuncSig::OctInt,
            ScalarFuncSig::OctString,
            ScalarFuncSig::Ord,
            ScalarFuncSig::Password,
            ScalarFuncSig::PeriodAdd,
            ScalarFuncSig::PeriodDiff,
            ScalarFuncSig::Quarter,
            ScalarFuncSig::Quote,
            ScalarFuncSig::Radians,
            ScalarFuncSig::Rand,
            ScalarFuncSig::RandomBytes,
            ScalarFuncSig::RandWithSeed,
            ScalarFuncSig::RealAnyValue,
            ScalarFuncSig::ReleaseLock,
            ScalarFuncSig::Repeat,
            ScalarFuncSig::Replace,
            ScalarFuncSig::Reverse,
            ScalarFuncSig::ReverseBinary,
            ScalarFuncSig::Right,
            ScalarFuncSig::RightBinary,
            ScalarFuncSig::RouldReal,
            ScalarFuncSig::RoundDec,
            ScalarFuncSig::RoundInt,
            ScalarFuncSig::RoundWithFracDec,
            ScalarFuncSig::RoundWithFracInt,
            ScalarFuncSig::RoundWithFracReal,
            ScalarFuncSig::RowCount,
            ScalarFuncSig::RowSig,
            ScalarFuncSig::Rpad,
            ScalarFuncSig::RpadBinary,
            ScalarFuncSig::RTrim,
            ScalarFuncSig::Second,
            ScalarFuncSig::SecToTime,
            ScalarFuncSig::SetVar,
            ScalarFuncSig::SHA1,
            ScalarFuncSig::SHA2,
            ScalarFuncSig::Sin,
            ScalarFuncSig::Sleep,
            ScalarFuncSig::Space,
            ScalarFuncSig::Strcmp,
            ScalarFuncSig::StringAnyValue,
            ScalarFuncSig::StringDurationTimeDiff,
            ScalarFuncSig::StringStringTimeDiff,
            ScalarFuncSig::StringTimeTimeDiff,
            ScalarFuncSig::StrToDateDate,
            ScalarFuncSig::StrToDateDatetime,
            ScalarFuncSig::StrToDateDuration,
            ScalarFuncSig::SubDateAndDuration,
            ScalarFuncSig::SubDateAndString,
            ScalarFuncSig::SubDateDatetimeInt,
            ScalarFuncSig::SubDateDatetimeString,
            ScalarFuncSig::SubDateIntInt,
            ScalarFuncSig::SubDateIntString,
            ScalarFuncSig::SubDateStringDecimal,
            ScalarFuncSig::SubDateStringInt,
            ScalarFuncSig::SubDateStringString,
            ScalarFuncSig::SubDatetimeAndDuration,
            ScalarFuncSig::SubDatetimeAndString,
            ScalarFuncSig::SubDurationAndDuration,
            ScalarFuncSig::SubDurationAndString,
            ScalarFuncSig::Substring2Args,
            ScalarFuncSig::Substring3Args,
            ScalarFuncSig::SubStringAndDuration,
            ScalarFuncSig::SubStringAndString,
            ScalarFuncSig::SubstringBinary2Args,
            ScalarFuncSig::SubstringBinary3Args,
            ScalarFuncSig::SubstringIndex,
            ScalarFuncSig::SubTimeDateTimeNull,
            ScalarFuncSig::SubTimeDurationNull,
            ScalarFuncSig::SubTimeStringNull,
            ScalarFuncSig::SysDateWithFsp,
            ScalarFuncSig::SysDateWithoutFsp,
            ScalarFuncSig::TiDBVersion,
            ScalarFuncSig::Time,
            ScalarFuncSig::TimeAnyValue,
            ScalarFuncSig::TimeFormat,
            ScalarFuncSig::TimeLiteral,
            ScalarFuncSig::Timestamp1Arg,
            ScalarFuncSig::Timestamp2Args,
            ScalarFuncSig::TimestampAdd,
            ScalarFuncSig::TimestampDiff,
            ScalarFuncSig::TimestampLiteral,
            ScalarFuncSig::TimeStringTimeDiff,
            ScalarFuncSig::TimeTimeTimeDiff,
            ScalarFuncSig::TimeToSec,
            ScalarFuncSig::ToBase64,
            ScalarFuncSig::ToDays,
            ScalarFuncSig::ToSeconds,
            ScalarFuncSig::Trim1Arg,
            ScalarFuncSig::Trim2Args,
            ScalarFuncSig::Trim3Args,
            ScalarFuncSig::TruncateDecimal,
            ScalarFuncSig::TruncateInt,
            ScalarFuncSig::TruncateReal,
            ScalarFuncSig::Uncompress,
            ScalarFuncSig::UncompressedLength,
            ScalarFuncSig::UnixTimestampCurrent,
            ScalarFuncSig::UnixTimestampDec,
            ScalarFuncSig::UnixTimestampInt,
            ScalarFuncSig::User,
            ScalarFuncSig::UTCDate,
            ScalarFuncSig::UTCTimestampWithArg,
            ScalarFuncSig::UTCTimestampWithoutArg,
            ScalarFuncSig::UTCTimeWithArg,
            ScalarFuncSig::UTCTimeWithoutArg,
            ScalarFuncSig::UUID,
            ScalarFuncSig::ValuesDecimal,
            ScalarFuncSig::ValuesDuration,
            ScalarFuncSig::ValuesInt,
            ScalarFuncSig::ValuesJSON,
            ScalarFuncSig::ValuesReal,
            ScalarFuncSig::ValuesString,
            ScalarFuncSig::ValuesTime,
            ScalarFuncSig::Version,
            ScalarFuncSig::WeekDay,
            ScalarFuncSig::WeekOfYear,
            ScalarFuncSig::WeekWithMode,
            ScalarFuncSig::WeekWithoutMode,
            ScalarFuncSig::Year,
            ScalarFuncSig::YearWeekWithMode,
            ScalarFuncSig::YearWeekWithoutMode,
        ];

        for sig in cases {
            let err = format!("{:?}", Error::UnknownSignature(sig));
            assert_eq!(
                format!("{:?}", ScalarFunc::check_args(sig, 1).unwrap_err()),
                err
            );
        }
    }

}<|MERGE_RESOLUTION|>--- conflicted
+++ resolved
@@ -209,16 +209,12 @@
             | ScalarFuncSig::BitLength
             | ScalarFuncSig::BitNegSig
             | ScalarFuncSig::IsIPv4
-<<<<<<< HEAD
+            | ScalarFuncSig::IsIPv6
+            | ScalarFuncSig::Inet6Aton
             | ScalarFuncSig::HexIntArg
             | ScalarFuncSig::HexStrArg
-            | ScalarFuncSig::UnHex => (1, 1),
-=======
-            | ScalarFuncSig::IsIPv6
-            | ScalarFuncSig::Inet6Aton
             | ScalarFuncSig::UnHex
             | ScalarFuncSig::MD5 => (1, 1),
->>>>>>> 730c63d2
 
             ScalarFuncSig::IfInt
             | ScalarFuncSig::IfReal
