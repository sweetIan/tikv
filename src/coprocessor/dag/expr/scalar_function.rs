// Copyright 2017 PingCAP, Inc.
//
// Licensed under the Apache License, Version 2.0 (the "License");
// you may not use this file except in compliance with the License.
// You may obtain a copy of the License at
//
//     http://www.apache.org/licenses/LICENSE-2.0
//
// Unless required by applicable law or agreed to in writing, software
// distributed under the License is distributed on an "AS IS" BASIS,
// See the License for the specific language governing permissions and
// limitations under the License.

use std::borrow::Cow;
use std::usize;

use tipb::expression::ScalarFuncSig;

use super::builtin_compare::CmpOp;
use super::{Error, EvalContext, Result, ScalarFunc};
use coprocessor::codec::mysql::{self, Decimal, Duration, Json, Time};
use coprocessor::codec::Datum;

impl ScalarFunc {
    pub fn check_args(sig: ScalarFuncSig, args: usize) -> Result<()> {
        let (min_args, max_args) = match sig {
            ScalarFuncSig::LTInt
            | ScalarFuncSig::LEInt
            | ScalarFuncSig::GTInt
            | ScalarFuncSig::GEInt
            | ScalarFuncSig::EQInt
            | ScalarFuncSig::NEInt
            | ScalarFuncSig::NullEQInt
            | ScalarFuncSig::LTReal
            | ScalarFuncSig::LEReal
            | ScalarFuncSig::GTReal
            | ScalarFuncSig::GEReal
            | ScalarFuncSig::EQReal
            | ScalarFuncSig::NEReal
            | ScalarFuncSig::NullEQReal
            | ScalarFuncSig::LTDecimal
            | ScalarFuncSig::LEDecimal
            | ScalarFuncSig::GTDecimal
            | ScalarFuncSig::GEDecimal
            | ScalarFuncSig::EQDecimal
            | ScalarFuncSig::NEDecimal
            | ScalarFuncSig::NullEQDecimal
            | ScalarFuncSig::LTString
            | ScalarFuncSig::LEString
            | ScalarFuncSig::GTString
            | ScalarFuncSig::GEString
            | ScalarFuncSig::EQString
            | ScalarFuncSig::NEString
            | ScalarFuncSig::NullEQString
            | ScalarFuncSig::LTTime
            | ScalarFuncSig::LETime
            | ScalarFuncSig::GTTime
            | ScalarFuncSig::GETime
            | ScalarFuncSig::EQTime
            | ScalarFuncSig::NETime
            | ScalarFuncSig::NullEQTime
            | ScalarFuncSig::LTDuration
            | ScalarFuncSig::LEDuration
            | ScalarFuncSig::GTDuration
            | ScalarFuncSig::GEDuration
            | ScalarFuncSig::EQDuration
            | ScalarFuncSig::NEDuration
            | ScalarFuncSig::NullEQDuration
            | ScalarFuncSig::LTJson
            | ScalarFuncSig::LEJson
            | ScalarFuncSig::GTJson
            | ScalarFuncSig::GEJson
            | ScalarFuncSig::EQJson
            | ScalarFuncSig::NEJson
            | ScalarFuncSig::NullEQJson
            | ScalarFuncSig::PlusReal
            | ScalarFuncSig::PlusDecimal
            | ScalarFuncSig::PlusInt
            | ScalarFuncSig::MinusReal
            | ScalarFuncSig::MinusDecimal
            | ScalarFuncSig::MinusInt
            | ScalarFuncSig::MultiplyReal
            | ScalarFuncSig::MultiplyDecimal
            | ScalarFuncSig::MultiplyInt
            | ScalarFuncSig::MultiplyIntUnsigned
            | ScalarFuncSig::IfNullInt
            | ScalarFuncSig::IfNullReal
            | ScalarFuncSig::IfNullString
            | ScalarFuncSig::IfNullDecimal
            | ScalarFuncSig::IfNullTime
            | ScalarFuncSig::IfNullDuration
            | ScalarFuncSig::IfNullJson
            | ScalarFuncSig::Left
            | ScalarFuncSig::LogicalAnd
            | ScalarFuncSig::LogicalOr
            | ScalarFuncSig::LogicalXor
            | ScalarFuncSig::DivideDecimal
            | ScalarFuncSig::DivideReal
            | ScalarFuncSig::IntDivideInt
            | ScalarFuncSig::IntDivideDecimal
            | ScalarFuncSig::ModReal
            | ScalarFuncSig::ModDecimal
            | ScalarFuncSig::ModInt
            | ScalarFuncSig::BitAndSig
            | ScalarFuncSig::BitOrSig
            | ScalarFuncSig::BitXorSig
            | ScalarFuncSig::RegexpSig
            | ScalarFuncSig::RegexpBinarySig
            | ScalarFuncSig::LeftShift
            | ScalarFuncSig::RightShift
            | ScalarFuncSig::Pow
            | ScalarFuncSig::Atan2Args
            | ScalarFuncSig::DateFormatSig => (2, 2),

            ScalarFuncSig::CastIntAsInt
            | ScalarFuncSig::CastIntAsReal
            | ScalarFuncSig::CastIntAsString
            | ScalarFuncSig::CastIntAsDecimal
            | ScalarFuncSig::CastIntAsTime
            | ScalarFuncSig::CastIntAsDuration
            | ScalarFuncSig::CastIntAsJson
            | ScalarFuncSig::CastRealAsInt
            | ScalarFuncSig::CastRealAsReal
            | ScalarFuncSig::CastRealAsString
            | ScalarFuncSig::CastRealAsDecimal
            | ScalarFuncSig::CastRealAsTime
            | ScalarFuncSig::CastRealAsDuration
            | ScalarFuncSig::CastRealAsJson
            | ScalarFuncSig::CastDecimalAsInt
            | ScalarFuncSig::CastDecimalAsReal
            | ScalarFuncSig::CastDecimalAsString
            | ScalarFuncSig::CastDecimalAsDecimal
            | ScalarFuncSig::CastDecimalAsTime
            | ScalarFuncSig::CastDecimalAsDuration
            | ScalarFuncSig::CastDecimalAsJson
            | ScalarFuncSig::CastStringAsInt
            | ScalarFuncSig::CastStringAsReal
            | ScalarFuncSig::CastStringAsString
            | ScalarFuncSig::CastStringAsDecimal
            | ScalarFuncSig::CastStringAsTime
            | ScalarFuncSig::CastStringAsDuration
            | ScalarFuncSig::CastStringAsJson
            | ScalarFuncSig::CastTimeAsInt
            | ScalarFuncSig::CastTimeAsReal
            | ScalarFuncSig::CastTimeAsString
            | ScalarFuncSig::CastTimeAsDecimal
            | ScalarFuncSig::CastTimeAsTime
            | ScalarFuncSig::CastTimeAsDuration
            | ScalarFuncSig::CastTimeAsJson
            | ScalarFuncSig::CastDurationAsInt
            | ScalarFuncSig::CastDurationAsReal
            | ScalarFuncSig::CastDurationAsString
            | ScalarFuncSig::CastDurationAsDecimal
            | ScalarFuncSig::CastDurationAsTime
            | ScalarFuncSig::CastDurationAsDuration
            | ScalarFuncSig::CastDurationAsJson
            | ScalarFuncSig::CastJsonAsInt
            | ScalarFuncSig::CastJsonAsReal
            | ScalarFuncSig::CastJsonAsString
            | ScalarFuncSig::CastJsonAsDecimal
            | ScalarFuncSig::CastJsonAsTime
            | ScalarFuncSig::CastJsonAsDuration
            | ScalarFuncSig::CastJsonAsJson
            | ScalarFuncSig::Date
            | ScalarFuncSig::LastDay
            | ScalarFuncSig::UnaryNot
            | ScalarFuncSig::UnaryMinusInt
            | ScalarFuncSig::UnaryMinusReal
            | ScalarFuncSig::UnaryMinusDecimal
            | ScalarFuncSig::IntIsTrue
            | ScalarFuncSig::IntIsFalse
            | ScalarFuncSig::IntIsNull
            | ScalarFuncSig::RealIsTrue
            | ScalarFuncSig::RealIsFalse
            | ScalarFuncSig::RealIsNull
            | ScalarFuncSig::DecimalIsTrue
            | ScalarFuncSig::DecimalIsFalse
            | ScalarFuncSig::DecimalIsNull
            | ScalarFuncSig::StringIsNull
            | ScalarFuncSig::TimeIsNull
            | ScalarFuncSig::DurationIsNull
            | ScalarFuncSig::JsonIsNull
            | ScalarFuncSig::AbsInt
            | ScalarFuncSig::AbsUInt
            | ScalarFuncSig::AbsReal
            | ScalarFuncSig::AbsDecimal
            | ScalarFuncSig::CeilReal
            | ScalarFuncSig::CeilIntToInt
            | ScalarFuncSig::CeilIntToDec
            | ScalarFuncSig::CeilDecToDec
            | ScalarFuncSig::CeilDecToInt
            | ScalarFuncSig::FloorReal
            | ScalarFuncSig::FloorIntToInt
            | ScalarFuncSig::FloorIntToDec
            | ScalarFuncSig::FloorDecToDec
            | ScalarFuncSig::FloorDecToInt
            | ScalarFuncSig::CRC32
            | ScalarFuncSig::Sign
            | ScalarFuncSig::Sqrt
            | ScalarFuncSig::Atan1Arg
            | ScalarFuncSig::Acos
            | ScalarFuncSig::Asin
            | ScalarFuncSig::Cos
            | ScalarFuncSig::Tan
            | ScalarFuncSig::Sin
            | ScalarFuncSig::JsonTypeSig
            | ScalarFuncSig::JsonUnquoteSig
            | ScalarFuncSig::ASCII
            | ScalarFuncSig::CharLength
            | ScalarFuncSig::Reverse
            | ScalarFuncSig::ReverseBinary
            | ScalarFuncSig::Upper
            | ScalarFuncSig::Lower
            | ScalarFuncSig::Length
            | ScalarFuncSig::Bin
            | ScalarFuncSig::BitLength
            | ScalarFuncSig::BitNegSig
            | ScalarFuncSig::IsIPv4
<<<<<<< HEAD
            | ScalarFuncSig::HexIntArg
            | ScalarFuncSig::HexStrArg
            | ScalarFuncSig::UnHex => (1, 1),
=======
            | ScalarFuncSig::IsIPv6
            | ScalarFuncSig::Inet6Aton
            | ScalarFuncSig::Inet6Ntoa
            | ScalarFuncSig::UnHex
            | ScalarFuncSig::MD5 => (1, 1),
>>>>>>> 5a662bb3

            ScalarFuncSig::IfInt
            | ScalarFuncSig::IfReal
            | ScalarFuncSig::IfString
            | ScalarFuncSig::IfDecimal
            | ScalarFuncSig::IfTime
            | ScalarFuncSig::IfDuration
            | ScalarFuncSig::IfJson
            | ScalarFuncSig::LikeSig => (3, 3),

            ScalarFuncSig::JsonArraySig | ScalarFuncSig::JsonObjectSig => (0, usize::MAX),

            ScalarFuncSig::CoalesceDecimal
            | ScalarFuncSig::CoalesceDuration
            | ScalarFuncSig::CoalesceInt
            | ScalarFuncSig::CoalesceJson
            | ScalarFuncSig::CoalesceReal
            | ScalarFuncSig::CoalesceString
            | ScalarFuncSig::CoalesceTime
            | ScalarFuncSig::CaseWhenDecimal
            | ScalarFuncSig::CaseWhenDuration
            | ScalarFuncSig::CaseWhenInt
            | ScalarFuncSig::CaseWhenJson
            | ScalarFuncSig::CaseWhenReal
            | ScalarFuncSig::CaseWhenString
            | ScalarFuncSig::CaseWhenTime => (1, usize::MAX),

            ScalarFuncSig::JsonExtractSig
            | ScalarFuncSig::JsonRemoveSig
            | ScalarFuncSig::JsonMergeSig
            | ScalarFuncSig::InInt
            | ScalarFuncSig::InReal
            | ScalarFuncSig::InString
            | ScalarFuncSig::InDecimal
            | ScalarFuncSig::InTime
            | ScalarFuncSig::InDuration
            | ScalarFuncSig::InJson
            | ScalarFuncSig::IntervalInt
            | ScalarFuncSig::Elt
            | ScalarFuncSig::IntervalReal => (2, usize::MAX),

            ScalarFuncSig::JsonSetSig
            | ScalarFuncSig::JsonInsertSig
            | ScalarFuncSig::JsonReplaceSig => (3, usize::MAX),

            ScalarFuncSig::PI => (0, 0),

            // unimplement signature
            ScalarFuncSig::AddDateAndDuration
            | ScalarFuncSig::AddDateAndString
            | ScalarFuncSig::AddDateDatetimeInt
            | ScalarFuncSig::AddDateDatetimeString
            | ScalarFuncSig::AddDateIntInt
            | ScalarFuncSig::AddDateIntString
            | ScalarFuncSig::AddDateStringDecimal
            | ScalarFuncSig::AddDateStringInt
            | ScalarFuncSig::AddDateStringString
            | ScalarFuncSig::AddDatetimeAndDuration
            | ScalarFuncSig::AddDatetimeAndString
            | ScalarFuncSig::AddDurationAndDuration
            | ScalarFuncSig::AddDurationAndString
            | ScalarFuncSig::AddStringAndDuration
            | ScalarFuncSig::AddStringAndString
            | ScalarFuncSig::AddTimeDateTimeNull
            | ScalarFuncSig::AddTimeDurationNull
            | ScalarFuncSig::AddTimeStringNull
            | ScalarFuncSig::AesDecrypt
            | ScalarFuncSig::AesEncrypt
            | ScalarFuncSig::BitCount
            | ScalarFuncSig::Char
            | ScalarFuncSig::Compress
            | ScalarFuncSig::Concat
            | ScalarFuncSig::ConcatWS
            | ScalarFuncSig::ConnectionID
            | ScalarFuncSig::Conv
            | ScalarFuncSig::Convert
            | ScalarFuncSig::ConvertTz
            | ScalarFuncSig::Cot
            | ScalarFuncSig::CurrentDate
            | ScalarFuncSig::CurrentTime0Arg
            | ScalarFuncSig::CurrentTime1Arg
            | ScalarFuncSig::CurrentUser
            | ScalarFuncSig::Database
            | ScalarFuncSig::DateDiff
            | ScalarFuncSig::DateLiteral
            | ScalarFuncSig::DayName
            | ScalarFuncSig::DayOfMonth
            | ScalarFuncSig::DayOfWeek
            | ScalarFuncSig::DayOfYear
            | ScalarFuncSig::DecimalAnyValue
            | ScalarFuncSig::Degrees
            | ScalarFuncSig::DurationAnyValue
            | ScalarFuncSig::DurationDurationTimeDiff
            | ScalarFuncSig::DurationStringTimeDiff
            | ScalarFuncSig::Exp
            | ScalarFuncSig::ExportSet3Arg
            | ScalarFuncSig::ExportSet4Arg
            | ScalarFuncSig::ExportSet5Arg
            | ScalarFuncSig::ExtractDatetime
            | ScalarFuncSig::ExtractDuration
            | ScalarFuncSig::FieldInt
            | ScalarFuncSig::FieldReal
            | ScalarFuncSig::FieldString
            | ScalarFuncSig::FindInSet
            | ScalarFuncSig::Format
            | ScalarFuncSig::FormatWithLocale
            | ScalarFuncSig::FoundRows
            | ScalarFuncSig::FromBase64
            | ScalarFuncSig::FromDays
            | ScalarFuncSig::FromUnixTime1Arg
            | ScalarFuncSig::FromUnixTime2Arg
            | ScalarFuncSig::GetFormat
            | ScalarFuncSig::GetParamString
            | ScalarFuncSig::GetVar
            | ScalarFuncSig::GreatestDecimal
            | ScalarFuncSig::GreatestInt
            | ScalarFuncSig::GreatestReal
            | ScalarFuncSig::GreatestString
            | ScalarFuncSig::GreatestTime
            | ScalarFuncSig::Hour
            | ScalarFuncSig::InetAton
            | ScalarFuncSig::InetNtoa
            | ScalarFuncSig::Insert
            | ScalarFuncSig::InsertBinary
            | ScalarFuncSig::Instr
            | ScalarFuncSig::InstrBinary
            | ScalarFuncSig::IntAnyValue
            | ScalarFuncSig::IsIPv4Compat
            | ScalarFuncSig::IsIPv4Mapped
            | ScalarFuncSig::JSONAnyValue
            | ScalarFuncSig::LastInsertID
            | ScalarFuncSig::LastInsertIDWithID
            | ScalarFuncSig::LeastDecimal
            | ScalarFuncSig::LeastInt
            | ScalarFuncSig::LeastReal
            | ScalarFuncSig::LeastString
            | ScalarFuncSig::LeastTime
            | ScalarFuncSig::LeftBinary
            | ScalarFuncSig::Locate2Args
            | ScalarFuncSig::Locate3Args
            | ScalarFuncSig::LocateBinary2Args
            | ScalarFuncSig::LocateBinary3Args
            | ScalarFuncSig::Lock
            | ScalarFuncSig::Log10
            | ScalarFuncSig::Log1Arg
            | ScalarFuncSig::Log2
            | ScalarFuncSig::Log2Args
            | ScalarFuncSig::Lpad
            | ScalarFuncSig::LpadBinary
            | ScalarFuncSig::LTrim
            | ScalarFuncSig::MakeDate
            | ScalarFuncSig::MakeSet
            | ScalarFuncSig::MakeTime
            | ScalarFuncSig::MicroSecond
            | ScalarFuncSig::Minute
            | ScalarFuncSig::Month
            | ScalarFuncSig::MonthName
            | ScalarFuncSig::NowWithArg
            | ScalarFuncSig::NowWithoutArg
            | ScalarFuncSig::NullTimeDiff
            | ScalarFuncSig::OctInt
            | ScalarFuncSig::OctString
            | ScalarFuncSig::Ord
            | ScalarFuncSig::Password
            | ScalarFuncSig::PeriodAdd
            | ScalarFuncSig::PeriodDiff
            | ScalarFuncSig::Quarter
            | ScalarFuncSig::Quote
            | ScalarFuncSig::Radians
            | ScalarFuncSig::Rand
            | ScalarFuncSig::RandomBytes
            | ScalarFuncSig::RandWithSeed
            | ScalarFuncSig::RealAnyValue
            | ScalarFuncSig::ReleaseLock
            | ScalarFuncSig::Repeat
            | ScalarFuncSig::Replace
            | ScalarFuncSig::Right
            | ScalarFuncSig::RightBinary
            | ScalarFuncSig::RouldReal
            | ScalarFuncSig::RoundDec
            | ScalarFuncSig::RoundInt
            | ScalarFuncSig::RoundWithFracDec
            | ScalarFuncSig::RoundWithFracInt
            | ScalarFuncSig::RoundWithFracReal
            | ScalarFuncSig::RowCount
            | ScalarFuncSig::RowSig
            | ScalarFuncSig::Rpad
            | ScalarFuncSig::RpadBinary
            | ScalarFuncSig::RTrim
            | ScalarFuncSig::Second
            | ScalarFuncSig::SecToTime
            | ScalarFuncSig::SetVar
            | ScalarFuncSig::SHA1
            | ScalarFuncSig::SHA2
            | ScalarFuncSig::Sleep
            | ScalarFuncSig::Space
            | ScalarFuncSig::Strcmp
            | ScalarFuncSig::StringAnyValue
            | ScalarFuncSig::StringDurationTimeDiff
            | ScalarFuncSig::StringStringTimeDiff
            | ScalarFuncSig::StringTimeTimeDiff
            | ScalarFuncSig::StrToDateDate
            | ScalarFuncSig::StrToDateDatetime
            | ScalarFuncSig::StrToDateDuration
            | ScalarFuncSig::SubDateAndDuration
            | ScalarFuncSig::SubDateAndString
            | ScalarFuncSig::SubDateDatetimeInt
            | ScalarFuncSig::SubDateDatetimeString
            | ScalarFuncSig::SubDateIntInt
            | ScalarFuncSig::SubDateIntString
            | ScalarFuncSig::SubDateStringDecimal
            | ScalarFuncSig::SubDateStringInt
            | ScalarFuncSig::SubDateStringString
            | ScalarFuncSig::SubDatetimeAndDuration
            | ScalarFuncSig::SubDatetimeAndString
            | ScalarFuncSig::SubDurationAndDuration
            | ScalarFuncSig::SubDurationAndString
            | ScalarFuncSig::Substring2Args
            | ScalarFuncSig::Substring3Args
            | ScalarFuncSig::SubStringAndDuration
            | ScalarFuncSig::SubStringAndString
            | ScalarFuncSig::SubstringBinary2Args
            | ScalarFuncSig::SubstringBinary3Args
            | ScalarFuncSig::SubstringIndex
            | ScalarFuncSig::SubTimeDateTimeNull
            | ScalarFuncSig::SubTimeDurationNull
            | ScalarFuncSig::SubTimeStringNull
            | ScalarFuncSig::SysDateWithFsp
            | ScalarFuncSig::SysDateWithoutFsp
            | ScalarFuncSig::TiDBVersion
            | ScalarFuncSig::Time
            | ScalarFuncSig::TimeAnyValue
            | ScalarFuncSig::TimeFormat
            | ScalarFuncSig::TimeLiteral
            | ScalarFuncSig::Timestamp1Arg
            | ScalarFuncSig::Timestamp2Args
            | ScalarFuncSig::TimestampAdd
            | ScalarFuncSig::TimestampDiff
            | ScalarFuncSig::TimestampLiteral
            | ScalarFuncSig::TimeStringTimeDiff
            | ScalarFuncSig::TimeTimeTimeDiff
            | ScalarFuncSig::TimeToSec
            | ScalarFuncSig::ToBase64
            | ScalarFuncSig::ToDays
            | ScalarFuncSig::ToSeconds
            | ScalarFuncSig::Trim1Arg
            | ScalarFuncSig::Trim2Args
            | ScalarFuncSig::Trim3Args
            | ScalarFuncSig::TruncateDecimal
            | ScalarFuncSig::TruncateInt
            | ScalarFuncSig::TruncateReal
            | ScalarFuncSig::Uncompress
            | ScalarFuncSig::UncompressedLength
            | ScalarFuncSig::UnixTimestampCurrent
            | ScalarFuncSig::UnixTimestampDec
            | ScalarFuncSig::UnixTimestampInt
            | ScalarFuncSig::User
            | ScalarFuncSig::UTCDate
            | ScalarFuncSig::UTCTimestampWithArg
            | ScalarFuncSig::UTCTimestampWithoutArg
            | ScalarFuncSig::UTCTimeWithArg
            | ScalarFuncSig::UTCTimeWithoutArg
            | ScalarFuncSig::UUID
            | ScalarFuncSig::ValuesDecimal
            | ScalarFuncSig::ValuesDuration
            | ScalarFuncSig::ValuesInt
            | ScalarFuncSig::ValuesJSON
            | ScalarFuncSig::ValuesReal
            | ScalarFuncSig::ValuesString
            | ScalarFuncSig::ValuesTime
            | ScalarFuncSig::Version
            | ScalarFuncSig::WeekDay
            | ScalarFuncSig::WeekOfYear
            | ScalarFuncSig::WeekWithMode
            | ScalarFuncSig::WeekWithoutMode
            | ScalarFuncSig::Year
            | ScalarFuncSig::YearWeekWithMode
            | ScalarFuncSig::YearWeekWithoutMode => return Err(Error::UnknownSignature(sig)),
        };
        if args < min_args || args > max_args {
            return Err(box_err!(
                "unexpected arguments: sig {:?} with {} args",
                sig,
                args
            ));
        }
        let other_checks = match sig {
            ScalarFuncSig::JsonObjectSig => args & 1 == 0,
            ScalarFuncSig::JsonSetSig
            | ScalarFuncSig::JsonInsertSig
            | ScalarFuncSig::JsonReplaceSig => args & 1 == 1,
            _ => true,
        };
        if !other_checks {
            return Err(box_err!(
                "unexpected arguments: sig {:?} with {} args",
                sig,
                args
            ));
        }
        Ok(())
    }
}

macro_rules! dispatch_call {
    (
        INT_CALLS {$($i_sig:ident => $i_func:ident $($i_arg:expr)*,)*}
        REAL_CALLS {$($r_sig:ident => $r_func:ident $($r_arg:expr)*,)*}
        DEC_CALLS {$($d_sig:ident => $d_func:ident $($d_arg:expr)*,)*}
        BYTES_CALLS {$($b_sig:ident => $b_func:ident $($b_arg:expr)*,)*}
        TIME_CALLS {$($t_sig:ident => $t_func:ident $($t_arg:expr)*,)*}
        DUR_CALLS {$($u_sig:ident => $u_func:ident $($u_arg:expr)*,)*}
        JSON_CALLS {$($j_sig:ident => $j_func:ident $($j_arg:expr)*,)*}
    ) => {
        impl ScalarFunc {
            pub fn eval_int(&self, ctx: &mut EvalContext, row: &[Datum]) -> Result<Option<i64>> {
                match self.sig {
                    $(ScalarFuncSig::$i_sig => self.$i_func(ctx, row, $($i_arg),*)),*,
                    _ => Err(Error::UnknownSignature(self.sig))
                }
            }

            pub fn eval_real(&self, ctx: &mut EvalContext, row: &[Datum]) -> Result<Option<f64>> {
                match self.sig {
                    $(ScalarFuncSig::$r_sig => self.$r_func(ctx, row, $($r_arg),*),)*
                    _ => Err(Error::UnknownSignature(self.sig))
                }
            }

            pub fn eval_decimal<'a, 'b: 'a>(
                &'b self, ctx: &mut EvalContext,
                row: &'a [Datum]
            ) -> Result<Option<Cow<'a, Decimal>>> {
                match self.sig {
                    $(ScalarFuncSig::$d_sig => self.$d_func(ctx, row, $($d_arg),*),)*
                    _ => Err(Error::UnknownSignature(self.sig))
                }
            }

            pub fn eval_bytes<'a, 'b: 'a>(
                &'b self,
                ctx: &mut EvalContext,
                row: &'a [Datum]
            ) -> Result<Option<Cow<'a, [u8]>>> {
                match self.sig {
                    $(ScalarFuncSig::$b_sig => self.$b_func(ctx, row, $($b_arg),*),)*
                    _ => Err(Error::UnknownSignature(self.sig))
                }
            }

            pub fn eval_time<'a, 'b: 'a>(
                &'b self,
                ctx: &mut EvalContext,
                row: &'a [Datum]
            ) -> Result<Option<Cow<'a, Time>>> {
                match self.sig {
                    $(ScalarFuncSig::$t_sig => self.$t_func(ctx, row, $($t_arg),*),)*
                    _ => Err(Error::UnknownSignature(self.sig))
                }
            }

            pub fn eval_duration<'a, 'b: 'a>(
                &'b self,
                ctx: &mut EvalContext,
                row: &'a [Datum]
            ) -> Result<Option<Cow<'a, Duration>>> {
                match self.sig {
                    $(ScalarFuncSig::$u_sig => self.$u_func(ctx, row, $($u_arg),*),)*
                    _ => Err(Error::UnknownSignature(self.sig))
                }
            }

            pub fn eval_json<'a, 'b: 'a>(
                &'b self,
                ctx: &mut EvalContext,
                row: &'a [Datum]
            ) -> Result<Option<Cow<'a, Json>>> {
                match self.sig {
                    $(ScalarFuncSig::$j_sig => self.$j_func(ctx, row, $($j_arg),*),)*
                    _ => Err(Error::UnknownSignature(self.sig))
                }
            }

            pub fn eval(&self, ctx: &mut EvalContext, row: &[Datum]) -> Result<Datum> {
                match self.sig {
                    $(ScalarFuncSig::$i_sig => {
                        match self.$i_func(ctx, row, $($i_arg)*) {
                            Ok(Some(i)) => {
                                if mysql::has_unsigned_flag(u64::from(self.tp.get_flag())) {
                                    Ok(Datum::U64(i as u64))
                                } else {
                                    Ok(Datum::I64(i))
                                }
                            }
                            Ok(None) => Ok(Datum::Null),
                            Err(e) => Err(e),
                        }
                    },)*
                    $(ScalarFuncSig::$r_sig => {
                        self.$r_func(ctx, row, $($r_arg)*).map(Datum::from)
                    })*
                    $(ScalarFuncSig::$d_sig => {
                        self.$d_func(ctx, row, $($d_arg)*).map(Datum::from)
                    })*
                    $(ScalarFuncSig::$b_sig => {
                        self.$b_func(ctx, row, $($b_arg)*).map(Datum::from)
                    })*
                    $(ScalarFuncSig::$t_sig => {
                        self.$t_func(ctx, row, $($t_arg)*).map(Datum::from)
                    })*
                    $(ScalarFuncSig::$u_sig => {
                        self.$u_func(ctx, row, $($u_arg)*).map(Datum::from)
                    })*
                    $(ScalarFuncSig::$j_sig => {
                        self.$j_func(ctx, row, $($j_arg)*).map(Datum::from)
                    })*
                    _ => unimplemented!(),
                }
            }
        }
    };
}

dispatch_call! {
    INT_CALLS {
        LTInt => compare_int CmpOp::LT,
        LEInt => compare_int CmpOp::LE,
        GTInt => compare_int CmpOp::GT,
        GEInt => compare_int CmpOp::GE,
        EQInt => compare_int CmpOp::EQ,
        NEInt => compare_int CmpOp::NE,
        NullEQInt => compare_int CmpOp::NullEQ,

        LTReal => compare_real CmpOp::LT,
        LEReal => compare_real CmpOp::LE,
        GTReal => compare_real CmpOp::GT,
        GEReal => compare_real CmpOp::GE,
        EQReal => compare_real CmpOp::EQ,
        NEReal => compare_real CmpOp::NE,
        NullEQReal => compare_real CmpOp::NullEQ,

        LTDecimal => compare_decimal CmpOp::LT,
        LEDecimal => compare_decimal CmpOp::LE,
        GTDecimal => compare_decimal CmpOp::GT,
        GEDecimal => compare_decimal CmpOp::GE,
        EQDecimal => compare_decimal CmpOp::EQ,
        NEDecimal => compare_decimal CmpOp::NE,
        NullEQDecimal => compare_decimal CmpOp::NullEQ,

        LTString => compare_string CmpOp::LT,
        LEString => compare_string CmpOp::LE,
        GTString => compare_string CmpOp::GT,
        GEString => compare_string CmpOp::GE,
        EQString => compare_string CmpOp::EQ,
        NEString => compare_string CmpOp::NE,
        NullEQString => compare_string CmpOp::NullEQ,

        LTTime => compare_time CmpOp::LT,
        LETime => compare_time CmpOp::LE,
        GTTime => compare_time CmpOp::GT,
        GETime => compare_time CmpOp::GE,
        EQTime => compare_time CmpOp::EQ,
        NETime => compare_time CmpOp::NE,
        NullEQTime => compare_time CmpOp::NullEQ,

        LTDuration => compare_duration CmpOp::LT,
        LEDuration => compare_duration CmpOp::LE,
        GTDuration => compare_duration CmpOp::GT,
        GEDuration => compare_duration CmpOp::GE,
        EQDuration => compare_duration CmpOp::EQ,
        NEDuration => compare_duration CmpOp::NE,
        NullEQDuration => compare_duration CmpOp::NullEQ,

        LTJson => compare_json CmpOp::LT,
        LEJson => compare_json CmpOp::LE,
        GTJson => compare_json CmpOp::GT,
        GEJson => compare_json CmpOp::GE,
        EQJson => compare_json CmpOp::EQ,
        NEJson => compare_json CmpOp::NE,
        NullEQJson => compare_json CmpOp::NullEQ,

        CastIntAsInt => cast_int_as_int,
        CastRealAsInt => cast_real_as_int,
        CastDecimalAsInt => cast_decimal_as_int,
        CastStringAsInt => cast_str_as_int,
        CastTimeAsInt => cast_time_as_int,
        CastDurationAsInt => cast_duration_as_int,
        CastJsonAsInt => cast_json_as_int,

        InInt => in_int,
        InReal => in_real,
        InDecimal => in_decimal,
        InString => in_string,
        InTime => in_time,
        InDuration => in_duration,
        InJson => in_json,
        IntervalInt => interval_int,
        IntervalReal => interval_real,

        PlusInt => plus_int,
        MinusInt => minus_int,
        MultiplyInt => multiply_int,
        MultiplyIntUnsigned => multiply_int_unsigned,
        IntDivideInt => int_divide_int,
        IntDivideDecimal => int_divide_decimal,
        ModInt => mod_int,

        LogicalAnd => logical_and,
        LogicalOr => logical_or,
        LogicalXor => logical_xor,

        UnaryNot => unary_not,
        UnaryMinusInt => unary_minus_int,
        IntIsNull => int_is_null,
        IntIsFalse => int_is_false,
        IntIsTrue => int_is_true,
        RealIsTrue => real_is_true,
        RealIsFalse => real_is_false,
        RealIsNull => real_is_null,
        DecimalIsNull => decimal_is_null,
        DecimalIsTrue => decimal_is_true,
        DecimalIsFalse => decimal_is_false,
        StringIsNull => string_is_null,
        TimeIsNull => time_is_null,
        DurationIsNull => duration_is_null,
        JsonIsNull => json_is_null,

        AbsInt => abs_int,
        AbsUInt => abs_uint,
        CeilIntToInt => ceil_int_to_int,
        CeilDecToInt => ceil_dec_to_int,
        FloorIntToInt => floor_int_to_int,
        FloorDecToInt => floor_dec_to_int,
        CRC32 => crc32,
        Sign => sign,

        IfNullInt => if_null_int,
        IfInt => if_int,

        CoalesceInt => coalesce_int,
        CaseWhenInt => case_when_int,

        LikeSig => like,
        RegexpSig => regexp,
        RegexpBinarySig => regexp_binary,

        BitAndSig => bit_and,
        BitNegSig => bit_neg,
        BitOrSig => bit_or,
        BitXorSig => bit_xor,

        Length => length,
        CharLength => char_length,
        BitLength => bit_length,
        LeftShift => left_shift,
        RightShift => right_shift,
        ASCII => ascii,
        IsIPv4 => is_ipv4,
        IsIPv6 => is_ipv6,
    }
    REAL_CALLS {
        CastIntAsReal => cast_int_as_real,
        CastRealAsReal => cast_real_as_real,
        CastDecimalAsReal => cast_decimal_as_real,
        CastStringAsReal => cast_str_as_real,
        CastTimeAsReal => cast_time_as_real,
        CastDurationAsReal => cast_duration_as_real,
        CastJsonAsReal => cast_json_as_real,
        UnaryMinusReal => unary_minus_real,

        PlusReal => plus_real,
        MinusReal => minus_real,
        MultiplyReal => multiply_real,
        DivideReal => divide_real,
        ModReal => mod_real,

        AbsReal => abs_real,
        CeilReal => ceil_real,
        FloorReal => floor_real,
        PI => pi,

        IfNullReal => if_null_real,
        IfReal => if_real,

        CoalesceReal => coalesce_real,
        CaseWhenReal => case_when_real,

        Sqrt => sqrt,
        Atan1Arg => atan_1_arg,
        Atan2Args => atan_2_args,
        Acos => acos,
        Asin => asin,
        Cos => cos,
        Tan => tan,
        Sin => sin,
        Pow => pow,
    }
    DEC_CALLS {
        CastIntAsDecimal => cast_int_as_decimal,
        CastRealAsDecimal => cast_real_as_decimal,
        CastDecimalAsDecimal => cast_decimal_as_decimal,
        CastStringAsDecimal => cast_str_as_decimal,
        CastTimeAsDecimal => cast_time_as_decimal,
        CastDurationAsDecimal => cast_duration_as_decimal,
        CastJsonAsDecimal => cast_json_as_decimal,
        UnaryMinusDecimal => unary_minus_decimal,

        PlusDecimal => plus_decimal,
        MinusDecimal => minus_decimal,
        MultiplyDecimal => multiply_decimal,
        DivideDecimal => divide_decimal,
        ModDecimal => mod_decimal,

        AbsDecimal => abs_decimal,
        CeilDecToDec => ceil_dec_to_dec,
        CeilIntToDec => cast_int_as_decimal,
        FloorDecToDec => floor_dec_to_dec,
        FloorIntToDec => cast_int_as_decimal,

        IfNullDecimal => if_null_decimal,
        IfDecimal => if_decimal,

        CoalesceDecimal => coalesce_decimal,
        CaseWhenDecimal => case_when_decimal,
    }
    BYTES_CALLS {
        CastIntAsString => cast_int_as_str,
        CastRealAsString => cast_real_as_str,
        CastDecimalAsString => cast_decimal_as_str,
        CastStringAsString => cast_str_as_str,
        CastTimeAsString => cast_time_as_str,
        CastDurationAsString => cast_duration_as_str,
        CastJsonAsString => cast_json_as_str,

        IfNullString => if_null_string,
        IfString => if_string,

        CoalesceString => coalesce_string,
        CaseWhenString => case_when_string,
        JsonTypeSig => json_type,
        JsonUnquoteSig => json_unquote,

        Left => left,
        Upper => upper,
        Lower => lower,
        DateFormatSig => date_format,
        Bin => bin,
<<<<<<< HEAD
        HexIntArg => hex_int_arg,
        HexStrArg => hex_str_arg,
=======
        Reverse => reverse,
        ReverseBinary => reverse_binary,
>>>>>>> 5a662bb3
        UnHex => un_hex,
        Inet6Aton => inet6_aton,
        Inet6Ntoa => inet6_ntoa,
        MD5 => md5,
        Elt => elt,
    }
    TIME_CALLS {
        CastIntAsTime => cast_int_as_time,
        CastRealAsTime => cast_real_as_time,
        CastDecimalAsTime => cast_decimal_as_time,
        CastStringAsTime => cast_str_as_time,
        CastTimeAsTime => cast_time_as_time,
        CastDurationAsTime => cast_duration_as_time,
        CastJsonAsTime => cast_json_as_time,

        Date => date,
        LastDay => last_day,

        IfNullTime => if_null_time,
        IfTime => if_time,

        CoalesceTime => coalesce_time,
        CaseWhenTime => case_when_time,
    }
    DUR_CALLS {
        CastIntAsDuration => cast_int_as_duration,
        CastRealAsDuration => cast_real_as_duration,
        CastDecimalAsDuration => cast_decimal_as_duration,
        CastStringAsDuration => cast_str_as_duration,
        CastTimeAsDuration => cast_time_as_duration,
        CastDurationAsDuration => cast_duration_as_duration,
        CastJsonAsDuration => cast_json_as_duration,

        IfNullDuration => if_null_duration,
        IfDuration => if_duration,

        CoalesceDuration => coalesce_duration,
        CaseWhenDuration => case_when_duration,
    }
    JSON_CALLS {
        CastIntAsJson => cast_int_as_json,
        CastRealAsJson => cast_real_as_json,
        CastDecimalAsJson => cast_decimal_as_json,
        CastStringAsJson => cast_str_as_json,
        CastTimeAsJson => cast_time_as_json,
        CastDurationAsJson => cast_duration_as_json,
        CastJsonAsJson => cast_json_as_json,

        CoalesceJson => coalesce_json,
        CaseWhenJson => case_when_json,

        IfJson => if_json,
        IfNullJson => if_null_json,

        JsonExtractSig => json_extract,
        JsonSetSig => json_set,
        JsonInsertSig => json_insert,
        JsonReplaceSig => json_replace,
        JsonRemoveSig => json_remove,
        JsonMergeSig => json_merge,
        JsonArraySig => json_array,
        JsonObjectSig => json_object,
    }
}

#[cfg(test)]
mod test {
    use coprocessor::dag::expr::{Error, ScalarFunc};
    use std::usize;
    use tipb::expression::ScalarFuncSig;

    #[test]
    fn test_check_args() {
        let cases = vec![
            (
                vec![
                    ScalarFuncSig::LTInt,
                    ScalarFuncSig::LEInt,
                    ScalarFuncSig::GTInt,
                    ScalarFuncSig::GEInt,
                    ScalarFuncSig::EQInt,
                    ScalarFuncSig::NEInt,
                    ScalarFuncSig::NullEQInt,
                    ScalarFuncSig::LTReal,
                    ScalarFuncSig::LEReal,
                    ScalarFuncSig::GTReal,
                    ScalarFuncSig::GEReal,
                    ScalarFuncSig::EQReal,
                    ScalarFuncSig::NEReal,
                    ScalarFuncSig::NullEQReal,
                    ScalarFuncSig::LTDecimal,
                    ScalarFuncSig::LEDecimal,
                    ScalarFuncSig::GTDecimal,
                    ScalarFuncSig::GEDecimal,
                    ScalarFuncSig::EQDecimal,
                    ScalarFuncSig::NEDecimal,
                    ScalarFuncSig::NullEQDecimal,
                    ScalarFuncSig::LTString,
                    ScalarFuncSig::LEString,
                    ScalarFuncSig::GTString,
                    ScalarFuncSig::GEString,
                    ScalarFuncSig::EQString,
                    ScalarFuncSig::NEString,
                    ScalarFuncSig::NullEQString,
                    ScalarFuncSig::LTTime,
                    ScalarFuncSig::LETime,
                    ScalarFuncSig::GTTime,
                    ScalarFuncSig::GETime,
                    ScalarFuncSig::EQTime,
                    ScalarFuncSig::NETime,
                    ScalarFuncSig::NullEQTime,
                    ScalarFuncSig::LTDuration,
                    ScalarFuncSig::LEDuration,
                    ScalarFuncSig::GTDuration,
                    ScalarFuncSig::GEDuration,
                    ScalarFuncSig::EQDuration,
                    ScalarFuncSig::NEDuration,
                    ScalarFuncSig::NullEQDuration,
                    ScalarFuncSig::LTJson,
                    ScalarFuncSig::LEJson,
                    ScalarFuncSig::GTJson,
                    ScalarFuncSig::GEJson,
                    ScalarFuncSig::EQJson,
                    ScalarFuncSig::NEJson,
                    ScalarFuncSig::NullEQJson,
                    ScalarFuncSig::PlusReal,
                    ScalarFuncSig::PlusDecimal,
                    ScalarFuncSig::PlusInt,
                    ScalarFuncSig::MinusReal,
                    ScalarFuncSig::MinusDecimal,
                    ScalarFuncSig::MinusInt,
                    ScalarFuncSig::MultiplyReal,
                    ScalarFuncSig::MultiplyDecimal,
                    ScalarFuncSig::MultiplyInt,
                    ScalarFuncSig::MultiplyIntUnsigned,
                    ScalarFuncSig::IfNullInt,
                    ScalarFuncSig::IfNullReal,
                    ScalarFuncSig::IfNullString,
                    ScalarFuncSig::IfNullDecimal,
                    ScalarFuncSig::IfNullTime,
                    ScalarFuncSig::IfNullDuration,
                    ScalarFuncSig::IfNullJson,
                    ScalarFuncSig::Left,
                    ScalarFuncSig::LogicalAnd,
                    ScalarFuncSig::LogicalOr,
                    ScalarFuncSig::LogicalXor,
                    ScalarFuncSig::DivideDecimal,
                    ScalarFuncSig::DivideReal,
                    ScalarFuncSig::IntDivideInt,
                    ScalarFuncSig::IntDivideDecimal,
                    ScalarFuncSig::ModReal,
                    ScalarFuncSig::ModDecimal,
                    ScalarFuncSig::ModInt,
                    ScalarFuncSig::BitAndSig,
                    ScalarFuncSig::BitOrSig,
                    ScalarFuncSig::BitXorSig,
                    ScalarFuncSig::DateFormatSig,
                    ScalarFuncSig::LeftShift,
                    ScalarFuncSig::RightShift,
                    ScalarFuncSig::Pow,
                    ScalarFuncSig::Atan2Args,
                ],
                2,
                2,
            ),
            (
                vec![
                    ScalarFuncSig::CastIntAsInt,
                    ScalarFuncSig::CastIntAsReal,
                    ScalarFuncSig::CastIntAsString,
                    ScalarFuncSig::CastIntAsDecimal,
                    ScalarFuncSig::CastIntAsTime,
                    ScalarFuncSig::CastIntAsDuration,
                    ScalarFuncSig::CastIntAsJson,
                    ScalarFuncSig::CastRealAsInt,
                    ScalarFuncSig::CastRealAsReal,
                    ScalarFuncSig::CastRealAsString,
                    ScalarFuncSig::CastRealAsDecimal,
                    ScalarFuncSig::CastRealAsTime,
                    ScalarFuncSig::CastRealAsDuration,
                    ScalarFuncSig::CastRealAsJson,
                    ScalarFuncSig::CastDecimalAsInt,
                    ScalarFuncSig::CastDecimalAsReal,
                    ScalarFuncSig::CastDecimalAsString,
                    ScalarFuncSig::CastDecimalAsDecimal,
                    ScalarFuncSig::CastDecimalAsTime,
                    ScalarFuncSig::CastDecimalAsDuration,
                    ScalarFuncSig::CastDecimalAsJson,
                    ScalarFuncSig::CastStringAsInt,
                    ScalarFuncSig::CastStringAsReal,
                    ScalarFuncSig::CastStringAsString,
                    ScalarFuncSig::CastStringAsDecimal,
                    ScalarFuncSig::CastStringAsTime,
                    ScalarFuncSig::CastStringAsDuration,
                    ScalarFuncSig::CastStringAsJson,
                    ScalarFuncSig::CastTimeAsInt,
                    ScalarFuncSig::CastTimeAsReal,
                    ScalarFuncSig::CastTimeAsString,
                    ScalarFuncSig::CastTimeAsDecimal,
                    ScalarFuncSig::CastTimeAsTime,
                    ScalarFuncSig::CastTimeAsDuration,
                    ScalarFuncSig::CastTimeAsJson,
                    ScalarFuncSig::CastDurationAsInt,
                    ScalarFuncSig::CastDurationAsReal,
                    ScalarFuncSig::CastDurationAsString,
                    ScalarFuncSig::CastDurationAsDecimal,
                    ScalarFuncSig::CastDurationAsTime,
                    ScalarFuncSig::CastDurationAsDuration,
                    ScalarFuncSig::CastDurationAsJson,
                    ScalarFuncSig::CastJsonAsInt,
                    ScalarFuncSig::CastJsonAsReal,
                    ScalarFuncSig::CastJsonAsString,
                    ScalarFuncSig::CastJsonAsDecimal,
                    ScalarFuncSig::CastJsonAsTime,
                    ScalarFuncSig::CastJsonAsDuration,
                    ScalarFuncSig::CastJsonAsJson,
                    ScalarFuncSig::Date,
                    ScalarFuncSig::LastDay,
                    ScalarFuncSig::UnaryNot,
                    ScalarFuncSig::UnaryMinusInt,
                    ScalarFuncSig::UnaryMinusReal,
                    ScalarFuncSig::UnaryMinusDecimal,
                    ScalarFuncSig::IntIsTrue,
                    ScalarFuncSig::IntIsFalse,
                    ScalarFuncSig::IntIsNull,
                    ScalarFuncSig::RealIsTrue,
                    ScalarFuncSig::RealIsFalse,
                    ScalarFuncSig::RealIsNull,
                    ScalarFuncSig::DecimalIsTrue,
                    ScalarFuncSig::DecimalIsFalse,
                    ScalarFuncSig::DecimalIsNull,
                    ScalarFuncSig::StringIsNull,
                    ScalarFuncSig::TimeIsNull,
                    ScalarFuncSig::DurationIsNull,
                    ScalarFuncSig::JsonIsNull,
                    ScalarFuncSig::AbsInt,
                    ScalarFuncSig::AbsUInt,
                    ScalarFuncSig::AbsReal,
                    ScalarFuncSig::AbsDecimal,
                    ScalarFuncSig::CeilReal,
                    ScalarFuncSig::CeilIntToInt,
                    ScalarFuncSig::CeilIntToDec,
                    ScalarFuncSig::CeilDecToDec,
                    ScalarFuncSig::CeilDecToInt,
                    ScalarFuncSig::FloorReal,
                    ScalarFuncSig::FloorIntToInt,
                    ScalarFuncSig::FloorIntToDec,
                    ScalarFuncSig::FloorDecToDec,
                    ScalarFuncSig::FloorDecToInt,
                    ScalarFuncSig::CRC32,
                    ScalarFuncSig::Sign,
                    ScalarFuncSig::Sqrt,
                    ScalarFuncSig::Atan1Arg,
                    ScalarFuncSig::Acos,
                    ScalarFuncSig::Asin,
                    ScalarFuncSig::Cos,
                    ScalarFuncSig::Tan,
                    ScalarFuncSig::Sin,
                    ScalarFuncSig::JsonTypeSig,
                    ScalarFuncSig::JsonUnquoteSig,
                    ScalarFuncSig::ASCII,
                    ScalarFuncSig::Bin,
                    ScalarFuncSig::BitNegSig,
                    ScalarFuncSig::BitLength,
                    ScalarFuncSig::CharLength,
                    ScalarFuncSig::Length,
                    ScalarFuncSig::Reverse,
                    ScalarFuncSig::ReverseBinary,
                    ScalarFuncSig::Lower,
                    ScalarFuncSig::Upper,
                    ScalarFuncSig::IsIPv4,
                    ScalarFuncSig::IsIPv6,
                    ScalarFuncSig::MD5,
                ],
                1,
                1,
            ),
            (
                vec![
                    ScalarFuncSig::IfInt,
                    ScalarFuncSig::IfReal,
                    ScalarFuncSig::IfString,
                    ScalarFuncSig::IfDecimal,
                    ScalarFuncSig::IfTime,
                    ScalarFuncSig::IfDuration,
                    ScalarFuncSig::IfJson,
                    ScalarFuncSig::LikeSig,
                ],
                3,
                3,
            ),
            (
                vec![ScalarFuncSig::JsonArraySig, ScalarFuncSig::JsonObjectSig],
                0,
                usize::MAX,
            ),
            (
                vec![
                    ScalarFuncSig::CoalesceDecimal,
                    ScalarFuncSig::CoalesceDuration,
                    ScalarFuncSig::CoalesceInt,
                    ScalarFuncSig::CoalesceJson,
                    ScalarFuncSig::CoalesceReal,
                    ScalarFuncSig::CoalesceString,
                    ScalarFuncSig::CoalesceTime,
                    ScalarFuncSig::CaseWhenDecimal,
                    ScalarFuncSig::CaseWhenDuration,
                    ScalarFuncSig::CaseWhenInt,
                    ScalarFuncSig::CaseWhenJson,
                    ScalarFuncSig::CaseWhenReal,
                    ScalarFuncSig::CaseWhenString,
                    ScalarFuncSig::CaseWhenTime,
                ],
                1,
                usize::MAX,
            ),
            (
                vec![
                    ScalarFuncSig::JsonExtractSig,
                    ScalarFuncSig::JsonRemoveSig,
                    ScalarFuncSig::JsonMergeSig,
                    ScalarFuncSig::InInt,
                    ScalarFuncSig::InReal,
                    ScalarFuncSig::InString,
                    ScalarFuncSig::InDecimal,
                    ScalarFuncSig::InTime,
                    ScalarFuncSig::InDuration,
                    ScalarFuncSig::InJson,
                    ScalarFuncSig::IntervalInt,
                    ScalarFuncSig::IntervalReal,
                    ScalarFuncSig::Elt,
                ],
                2,
                usize::MAX,
            ),
            (
                vec![
                    ScalarFuncSig::JsonSetSig,
                    ScalarFuncSig::JsonInsertSig,
                    ScalarFuncSig::JsonReplaceSig,
                ],
                3,
                usize::MAX,
            ),
            (vec![ScalarFuncSig::PI], 0, 0),
        ];
        for (sigs, min, max) in cases {
            for sig in sigs {
                assert!(ScalarFunc::check_args(sig, min).is_ok());
                match sig {
                    ScalarFuncSig::JsonObjectSig => {
                        assert!(ScalarFunc::check_args(sig, 3).is_err());
                    }
                    ScalarFuncSig::JsonSetSig
                    | ScalarFuncSig::JsonInsertSig
                    | ScalarFuncSig::JsonReplaceSig => {
                        assert!(ScalarFunc::check_args(sig, 4).is_err());
                    }
                    _ => assert!(ScalarFunc::check_args(sig, max).is_ok()),
                }
            }
        }

        // unimplemented signature
        let cases = vec![
            ScalarFuncSig::AddDateAndDuration,
            ScalarFuncSig::AddDateAndString,
            ScalarFuncSig::AddDateDatetimeInt,
            ScalarFuncSig::AddDateDatetimeString,
            ScalarFuncSig::AddDateIntInt,
            ScalarFuncSig::AddDateIntString,
            ScalarFuncSig::AddDateStringDecimal,
            ScalarFuncSig::AddDateStringInt,
            ScalarFuncSig::AddDateStringString,
            ScalarFuncSig::AddDatetimeAndDuration,
            ScalarFuncSig::AddDatetimeAndString,
            ScalarFuncSig::AddDurationAndDuration,
            ScalarFuncSig::AddDurationAndString,
            ScalarFuncSig::AddStringAndDuration,
            ScalarFuncSig::AddStringAndString,
            ScalarFuncSig::AddTimeDateTimeNull,
            ScalarFuncSig::AddTimeDurationNull,
            ScalarFuncSig::AddTimeStringNull,
            ScalarFuncSig::AesDecrypt,
            ScalarFuncSig::AesEncrypt,
            ScalarFuncSig::BitCount,
            ScalarFuncSig::Char,
            ScalarFuncSig::Compress,
            ScalarFuncSig::Concat,
            ScalarFuncSig::ConcatWS,
            ScalarFuncSig::ConnectionID,
            ScalarFuncSig::Conv,
            ScalarFuncSig::Convert,
            ScalarFuncSig::ConvertTz,
            ScalarFuncSig::Cot,
            ScalarFuncSig::CurrentDate,
            ScalarFuncSig::CurrentTime0Arg,
            ScalarFuncSig::CurrentTime1Arg,
            ScalarFuncSig::CurrentUser,
            ScalarFuncSig::Database,
            ScalarFuncSig::DateDiff,
            ScalarFuncSig::DateLiteral,
            ScalarFuncSig::DayName,
            ScalarFuncSig::DayOfMonth,
            ScalarFuncSig::DayOfWeek,
            ScalarFuncSig::DayOfYear,
            ScalarFuncSig::DecimalAnyValue,
            ScalarFuncSig::Degrees,
            ScalarFuncSig::DurationAnyValue,
            ScalarFuncSig::DurationDurationTimeDiff,
            ScalarFuncSig::DurationStringTimeDiff,
            ScalarFuncSig::Exp,
            ScalarFuncSig::ExportSet3Arg,
            ScalarFuncSig::ExportSet4Arg,
            ScalarFuncSig::ExportSet5Arg,
            ScalarFuncSig::ExtractDatetime,
            ScalarFuncSig::ExtractDuration,
            ScalarFuncSig::FieldInt,
            ScalarFuncSig::FieldReal,
            ScalarFuncSig::FieldString,
            ScalarFuncSig::FindInSet,
            ScalarFuncSig::Format,
            ScalarFuncSig::FormatWithLocale,
            ScalarFuncSig::FoundRows,
            ScalarFuncSig::FromBase64,
            ScalarFuncSig::FromDays,
            ScalarFuncSig::FromUnixTime1Arg,
            ScalarFuncSig::FromUnixTime2Arg,
            ScalarFuncSig::GetFormat,
            ScalarFuncSig::GetParamString,
            ScalarFuncSig::GetVar,
            ScalarFuncSig::GreatestDecimal,
            ScalarFuncSig::GreatestInt,
            ScalarFuncSig::GreatestReal,
            ScalarFuncSig::GreatestString,
            ScalarFuncSig::GreatestTime,
            ScalarFuncSig::Hour,
            ScalarFuncSig::InetAton,
            ScalarFuncSig::InetNtoa,
            ScalarFuncSig::Insert,
            ScalarFuncSig::InsertBinary,
            ScalarFuncSig::Instr,
            ScalarFuncSig::InstrBinary,
            ScalarFuncSig::IntAnyValue,
            ScalarFuncSig::IsIPv4Compat,
            ScalarFuncSig::IsIPv4Mapped,
            ScalarFuncSig::JSONAnyValue,
            ScalarFuncSig::LastInsertID,
            ScalarFuncSig::LastInsertIDWithID,
            ScalarFuncSig::LeastDecimal,
            ScalarFuncSig::LeastInt,
            ScalarFuncSig::LeastReal,
            ScalarFuncSig::LeastString,
            ScalarFuncSig::LeastTime,
            ScalarFuncSig::LeftBinary,
            ScalarFuncSig::Locate2Args,
            ScalarFuncSig::Locate3Args,
            ScalarFuncSig::LocateBinary2Args,
            ScalarFuncSig::LocateBinary3Args,
            ScalarFuncSig::Lock,
            ScalarFuncSig::Log10,
            ScalarFuncSig::Log1Arg,
            ScalarFuncSig::Log2,
            ScalarFuncSig::Log2Args,
            ScalarFuncSig::Lpad,
            ScalarFuncSig::LpadBinary,
            ScalarFuncSig::LTrim,
            ScalarFuncSig::MakeDate,
            ScalarFuncSig::MakeSet,
            ScalarFuncSig::MakeTime,
            ScalarFuncSig::MicroSecond,
            ScalarFuncSig::Minute,
            ScalarFuncSig::Month,
            ScalarFuncSig::MonthName,
            ScalarFuncSig::NowWithArg,
            ScalarFuncSig::NowWithoutArg,
            ScalarFuncSig::NullTimeDiff,
            ScalarFuncSig::OctInt,
            ScalarFuncSig::OctString,
            ScalarFuncSig::Ord,
            ScalarFuncSig::Password,
            ScalarFuncSig::PeriodAdd,
            ScalarFuncSig::PeriodDiff,
            ScalarFuncSig::Quarter,
            ScalarFuncSig::Quote,
            ScalarFuncSig::Radians,
            ScalarFuncSig::Rand,
            ScalarFuncSig::RandomBytes,
            ScalarFuncSig::RandWithSeed,
            ScalarFuncSig::RealAnyValue,
            ScalarFuncSig::ReleaseLock,
            ScalarFuncSig::Repeat,
            ScalarFuncSig::Replace,
            ScalarFuncSig::Right,
            ScalarFuncSig::RightBinary,
            ScalarFuncSig::RouldReal,
            ScalarFuncSig::RoundDec,
            ScalarFuncSig::RoundInt,
            ScalarFuncSig::RoundWithFracDec,
            ScalarFuncSig::RoundWithFracInt,
            ScalarFuncSig::RoundWithFracReal,
            ScalarFuncSig::RowCount,
            ScalarFuncSig::RowSig,
            ScalarFuncSig::Rpad,
            ScalarFuncSig::RpadBinary,
            ScalarFuncSig::RTrim,
            ScalarFuncSig::Second,
            ScalarFuncSig::SecToTime,
            ScalarFuncSig::SetVar,
            ScalarFuncSig::SHA1,
            ScalarFuncSig::SHA2,
            ScalarFuncSig::Sleep,
            ScalarFuncSig::Space,
            ScalarFuncSig::Strcmp,
            ScalarFuncSig::StringAnyValue,
            ScalarFuncSig::StringDurationTimeDiff,
            ScalarFuncSig::StringStringTimeDiff,
            ScalarFuncSig::StringTimeTimeDiff,
            ScalarFuncSig::StrToDateDate,
            ScalarFuncSig::StrToDateDatetime,
            ScalarFuncSig::StrToDateDuration,
            ScalarFuncSig::SubDateAndDuration,
            ScalarFuncSig::SubDateAndString,
            ScalarFuncSig::SubDateDatetimeInt,
            ScalarFuncSig::SubDateDatetimeString,
            ScalarFuncSig::SubDateIntInt,
            ScalarFuncSig::SubDateIntString,
            ScalarFuncSig::SubDateStringDecimal,
            ScalarFuncSig::SubDateStringInt,
            ScalarFuncSig::SubDateStringString,
            ScalarFuncSig::SubDatetimeAndDuration,
            ScalarFuncSig::SubDatetimeAndString,
            ScalarFuncSig::SubDurationAndDuration,
            ScalarFuncSig::SubDurationAndString,
            ScalarFuncSig::Substring2Args,
            ScalarFuncSig::Substring3Args,
            ScalarFuncSig::SubStringAndDuration,
            ScalarFuncSig::SubStringAndString,
            ScalarFuncSig::SubstringBinary2Args,
            ScalarFuncSig::SubstringBinary3Args,
            ScalarFuncSig::SubstringIndex,
            ScalarFuncSig::SubTimeDateTimeNull,
            ScalarFuncSig::SubTimeDurationNull,
            ScalarFuncSig::SubTimeStringNull,
            ScalarFuncSig::SysDateWithFsp,
            ScalarFuncSig::SysDateWithoutFsp,
            ScalarFuncSig::TiDBVersion,
            ScalarFuncSig::Time,
            ScalarFuncSig::TimeAnyValue,
            ScalarFuncSig::TimeFormat,
            ScalarFuncSig::TimeLiteral,
            ScalarFuncSig::Timestamp1Arg,
            ScalarFuncSig::Timestamp2Args,
            ScalarFuncSig::TimestampAdd,
            ScalarFuncSig::TimestampDiff,
            ScalarFuncSig::TimestampLiteral,
            ScalarFuncSig::TimeStringTimeDiff,
            ScalarFuncSig::TimeTimeTimeDiff,
            ScalarFuncSig::TimeToSec,
            ScalarFuncSig::ToBase64,
            ScalarFuncSig::ToDays,
            ScalarFuncSig::ToSeconds,
            ScalarFuncSig::Trim1Arg,
            ScalarFuncSig::Trim2Args,
            ScalarFuncSig::Trim3Args,
            ScalarFuncSig::TruncateDecimal,
            ScalarFuncSig::TruncateInt,
            ScalarFuncSig::TruncateReal,
            ScalarFuncSig::Uncompress,
            ScalarFuncSig::UncompressedLength,
            ScalarFuncSig::UnixTimestampCurrent,
            ScalarFuncSig::UnixTimestampDec,
            ScalarFuncSig::UnixTimestampInt,
            ScalarFuncSig::User,
            ScalarFuncSig::UTCDate,
            ScalarFuncSig::UTCTimestampWithArg,
            ScalarFuncSig::UTCTimestampWithoutArg,
            ScalarFuncSig::UTCTimeWithArg,
            ScalarFuncSig::UTCTimeWithoutArg,
            ScalarFuncSig::UUID,
            ScalarFuncSig::ValuesDecimal,
            ScalarFuncSig::ValuesDuration,
            ScalarFuncSig::ValuesInt,
            ScalarFuncSig::ValuesJSON,
            ScalarFuncSig::ValuesReal,
            ScalarFuncSig::ValuesString,
            ScalarFuncSig::ValuesTime,
            ScalarFuncSig::Version,
            ScalarFuncSig::WeekDay,
            ScalarFuncSig::WeekOfYear,
            ScalarFuncSig::WeekWithMode,
            ScalarFuncSig::WeekWithoutMode,
            ScalarFuncSig::Year,
            ScalarFuncSig::YearWeekWithMode,
            ScalarFuncSig::YearWeekWithoutMode,
        ];

        for sig in cases {
            let err = format!("{:?}", Error::UnknownSignature(sig));
            assert_eq!(
                format!("{:?}", ScalarFunc::check_args(sig, 1).unwrap_err()),
                err
            );
        }
    }

}<|MERGE_RESOLUTION|>--- conflicted
+++ resolved
@@ -216,17 +216,13 @@
             | ScalarFuncSig::BitLength
             | ScalarFuncSig::BitNegSig
             | ScalarFuncSig::IsIPv4
-<<<<<<< HEAD
-            | ScalarFuncSig::HexIntArg
-            | ScalarFuncSig::HexStrArg
-            | ScalarFuncSig::UnHex => (1, 1),
-=======
             | ScalarFuncSig::IsIPv6
             | ScalarFuncSig::Inet6Aton
             | ScalarFuncSig::Inet6Ntoa
+            | ScalarFuncSig::HexIntArg
+            | ScalarFuncSig::HexStrArg
             | ScalarFuncSig::UnHex
             | ScalarFuncSig::MD5 => (1, 1),
->>>>>>> 5a662bb3
 
             ScalarFuncSig::IfInt
             | ScalarFuncSig::IfReal
@@ -874,13 +870,10 @@
         Lower => lower,
         DateFormatSig => date_format,
         Bin => bin,
-<<<<<<< HEAD
+        Reverse => reverse,
+        ReverseBinary => reverse_binary,
         HexIntArg => hex_int_arg,
         HexStrArg => hex_str_arg,
-=======
-        Reverse => reverse,
-        ReverseBinary => reverse_binary,
->>>>>>> 5a662bb3
         UnHex => un_hex,
         Inet6Aton => inet6_aton,
         Inet6Ntoa => inet6_ntoa,
