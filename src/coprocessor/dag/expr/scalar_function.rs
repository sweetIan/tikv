// Copyright 2017 PingCAP, Inc.
//
// Licensed under the Apache License, Version 2.0 (the "License");
// you may not use this file except in compliance with the License.
// You may obtain a copy of the License at
//
//     http://www.apache.org/licenses/LICENSE-2.0
//
// Unless required by applicable law or agreed to in writing, software
// distributed under the License is distributed on an "AS IS" BASIS,
// See the License for the specific language governing permissions and
// limitations under the License.

use std::borrow::Cow;
use std::usize;

use tipb::expression::ScalarFuncSig;

use super::builtin_compare::CmpOp;
use super::{Error, EvalContext, Result, ScalarFunc};
use coprocessor::codec::mysql::{self, Decimal, Duration, Json, Time};
use coprocessor::codec::Datum;

impl ScalarFunc {
    pub fn check_args(sig: ScalarFuncSig, args: usize) -> Result<()> {
        let (min_args, max_args) = match sig {
            ScalarFuncSig::LTInt
            | ScalarFuncSig::LEInt
            | ScalarFuncSig::GTInt
            | ScalarFuncSig::GEInt
            | ScalarFuncSig::EQInt
            | ScalarFuncSig::NEInt
            | ScalarFuncSig::NullEQInt
            | ScalarFuncSig::LTReal
            | ScalarFuncSig::LEReal
            | ScalarFuncSig::GTReal
            | ScalarFuncSig::GEReal
            | ScalarFuncSig::EQReal
            | ScalarFuncSig::NEReal
            | ScalarFuncSig::NullEQReal
            | ScalarFuncSig::LTDecimal
            | ScalarFuncSig::LEDecimal
            | ScalarFuncSig::GTDecimal
            | ScalarFuncSig::GEDecimal
            | ScalarFuncSig::EQDecimal
            | ScalarFuncSig::NEDecimal
            | ScalarFuncSig::NullEQDecimal
            | ScalarFuncSig::LTString
            | ScalarFuncSig::LEString
            | ScalarFuncSig::GTString
            | ScalarFuncSig::GEString
            | ScalarFuncSig::EQString
            | ScalarFuncSig::NEString
            | ScalarFuncSig::NullEQString
            | ScalarFuncSig::LTTime
            | ScalarFuncSig::LETime
            | ScalarFuncSig::GTTime
            | ScalarFuncSig::GETime
            | ScalarFuncSig::EQTime
            | ScalarFuncSig::NETime
            | ScalarFuncSig::NullEQTime
            | ScalarFuncSig::LTDuration
            | ScalarFuncSig::LEDuration
            | ScalarFuncSig::GTDuration
            | ScalarFuncSig::GEDuration
            | ScalarFuncSig::EQDuration
            | ScalarFuncSig::NEDuration
            | ScalarFuncSig::NullEQDuration
            | ScalarFuncSig::LTJson
            | ScalarFuncSig::LEJson
            | ScalarFuncSig::GTJson
            | ScalarFuncSig::GEJson
            | ScalarFuncSig::EQJson
            | ScalarFuncSig::NEJson
            | ScalarFuncSig::NullEQJson
            | ScalarFuncSig::PlusReal
            | ScalarFuncSig::PlusDecimal
            | ScalarFuncSig::PlusInt
            | ScalarFuncSig::MinusReal
            | ScalarFuncSig::MinusDecimal
            | ScalarFuncSig::MinusInt
            | ScalarFuncSig::MultiplyReal
            | ScalarFuncSig::MultiplyDecimal
            | ScalarFuncSig::MultiplyInt
            | ScalarFuncSig::MultiplyIntUnsigned
            | ScalarFuncSig::IfNullInt
            | ScalarFuncSig::IfNullReal
            | ScalarFuncSig::IfNullString
            | ScalarFuncSig::IfNullDecimal
            | ScalarFuncSig::IfNullTime
            | ScalarFuncSig::IfNullDuration
            | ScalarFuncSig::IfNullJson
            | ScalarFuncSig::Left
            | ScalarFuncSig::LogicalAnd
            | ScalarFuncSig::LogicalOr
            | ScalarFuncSig::LogicalXor
            | ScalarFuncSig::DivideDecimal
            | ScalarFuncSig::DivideReal
            | ScalarFuncSig::IntDivideInt
            | ScalarFuncSig::IntDivideDecimal
            | ScalarFuncSig::ModReal
            | ScalarFuncSig::ModDecimal
            | ScalarFuncSig::ModInt
            | ScalarFuncSig::BitAndSig
            | ScalarFuncSig::BitOrSig
            | ScalarFuncSig::BitXorSig
            | ScalarFuncSig::RegexpSig
            | ScalarFuncSig::RegexpBinarySig
            | ScalarFuncSig::LeftShift
            | ScalarFuncSig::RightShift
            | ScalarFuncSig::Pow
            | ScalarFuncSig::Atan2Args
            | ScalarFuncSig::DateFormatSig => (2, 2),

            ScalarFuncSig::CastIntAsInt
            | ScalarFuncSig::CastIntAsReal
            | ScalarFuncSig::CastIntAsString
            | ScalarFuncSig::CastIntAsDecimal
            | ScalarFuncSig::CastIntAsTime
            | ScalarFuncSig::CastIntAsDuration
            | ScalarFuncSig::CastIntAsJson
            | ScalarFuncSig::CastRealAsInt
            | ScalarFuncSig::CastRealAsReal
            | ScalarFuncSig::CastRealAsString
            | ScalarFuncSig::CastRealAsDecimal
            | ScalarFuncSig::CastRealAsTime
            | ScalarFuncSig::CastRealAsDuration
            | ScalarFuncSig::CastRealAsJson
            | ScalarFuncSig::CastDecimalAsInt
            | ScalarFuncSig::CastDecimalAsReal
            | ScalarFuncSig::CastDecimalAsString
            | ScalarFuncSig::CastDecimalAsDecimal
            | ScalarFuncSig::CastDecimalAsTime
            | ScalarFuncSig::CastDecimalAsDuration
            | ScalarFuncSig::CastDecimalAsJson
            | ScalarFuncSig::CastStringAsInt
            | ScalarFuncSig::CastStringAsReal
            | ScalarFuncSig::CastStringAsString
            | ScalarFuncSig::CastStringAsDecimal
            | ScalarFuncSig::CastStringAsTime
            | ScalarFuncSig::CastStringAsDuration
            | ScalarFuncSig::CastStringAsJson
            | ScalarFuncSig::CastTimeAsInt
            | ScalarFuncSig::CastTimeAsReal
            | ScalarFuncSig::CastTimeAsString
            | ScalarFuncSig::CastTimeAsDecimal
            | ScalarFuncSig::CastTimeAsTime
            | ScalarFuncSig::CastTimeAsDuration
            | ScalarFuncSig::CastTimeAsJson
            | ScalarFuncSig::CastDurationAsInt
            | ScalarFuncSig::CastDurationAsReal
            | ScalarFuncSig::CastDurationAsString
            | ScalarFuncSig::CastDurationAsDecimal
            | ScalarFuncSig::CastDurationAsTime
            | ScalarFuncSig::CastDurationAsDuration
            | ScalarFuncSig::CastDurationAsJson
            | ScalarFuncSig::CastJsonAsInt
            | ScalarFuncSig::CastJsonAsReal
            | ScalarFuncSig::CastJsonAsString
            | ScalarFuncSig::CastJsonAsDecimal
            | ScalarFuncSig::CastJsonAsTime
            | ScalarFuncSig::CastJsonAsDuration
            | ScalarFuncSig::CastJsonAsJson
            | ScalarFuncSig::Date
            | ScalarFuncSig::LastDay
            | ScalarFuncSig::UnaryNot
            | ScalarFuncSig::UnaryMinusInt
            | ScalarFuncSig::UnaryMinusReal
            | ScalarFuncSig::UnaryMinusDecimal
            | ScalarFuncSig::IntIsTrue
            | ScalarFuncSig::IntIsFalse
            | ScalarFuncSig::IntIsNull
            | ScalarFuncSig::RealIsTrue
            | ScalarFuncSig::RealIsFalse
            | ScalarFuncSig::RealIsNull
            | ScalarFuncSig::DecimalIsTrue
            | ScalarFuncSig::DecimalIsFalse
            | ScalarFuncSig::DecimalIsNull
            | ScalarFuncSig::StringIsNull
            | ScalarFuncSig::TimeIsNull
            | ScalarFuncSig::DurationIsNull
            | ScalarFuncSig::JsonIsNull
            | ScalarFuncSig::AbsInt
            | ScalarFuncSig::AbsUInt
            | ScalarFuncSig::AbsReal
            | ScalarFuncSig::AbsDecimal
            | ScalarFuncSig::CeilReal
            | ScalarFuncSig::CeilIntToInt
            | ScalarFuncSig::CeilIntToDec
            | ScalarFuncSig::CeilDecToDec
            | ScalarFuncSig::CeilDecToInt
            | ScalarFuncSig::FloorReal
            | ScalarFuncSig::FloorIntToInt
            | ScalarFuncSig::FloorIntToDec
            | ScalarFuncSig::FloorDecToDec
            | ScalarFuncSig::FloorDecToInt
            | ScalarFuncSig::CRC32
            | ScalarFuncSig::Sign
            | ScalarFuncSig::Sqrt
            | ScalarFuncSig::Atan1Arg
            | ScalarFuncSig::Acos
            | ScalarFuncSig::Asin
            | ScalarFuncSig::Cos
            | ScalarFuncSig::Tan
            | ScalarFuncSig::Sin
            | ScalarFuncSig::JsonTypeSig
            | ScalarFuncSig::JsonUnquoteSig
            | ScalarFuncSig::ASCII
            | ScalarFuncSig::CharLength
            | ScalarFuncSig::Reverse
            | ScalarFuncSig::ReverseBinary
            | ScalarFuncSig::Upper
            | ScalarFuncSig::Lower
            | ScalarFuncSig::Length
            | ScalarFuncSig::Bin
            | ScalarFuncSig::BitLength
            | ScalarFuncSig::BitNegSig
            | ScalarFuncSig::IsIPv4
            | ScalarFuncSig::IsIPv6
            | ScalarFuncSig::Inet6Aton
            | ScalarFuncSig::Inet6Ntoa
            | ScalarFuncSig::UnHex
            | ScalarFuncSig::MD5 => (1, 1),

            ScalarFuncSig::IfInt
            | ScalarFuncSig::IfReal
            | ScalarFuncSig::IfString
            | ScalarFuncSig::IfDecimal
            | ScalarFuncSig::IfTime
            | ScalarFuncSig::IfDuration
            | ScalarFuncSig::IfJson
            | ScalarFuncSig::LikeSig => (3, 3),

            ScalarFuncSig::JsonArraySig | ScalarFuncSig::JsonObjectSig => (0, usize::MAX),

            ScalarFuncSig::CoalesceDecimal
            | ScalarFuncSig::CoalesceDuration
            | ScalarFuncSig::CoalesceInt
            | ScalarFuncSig::CoalesceJson
            | ScalarFuncSig::CoalesceReal
            | ScalarFuncSig::CoalesceString
            | ScalarFuncSig::CoalesceTime
            | ScalarFuncSig::CaseWhenDecimal
            | ScalarFuncSig::CaseWhenDuration
            | ScalarFuncSig::CaseWhenInt
            | ScalarFuncSig::CaseWhenJson
            | ScalarFuncSig::CaseWhenReal
            | ScalarFuncSig::CaseWhenString
            | ScalarFuncSig::CaseWhenTime => (1, usize::MAX),

            ScalarFuncSig::JsonExtractSig
            | ScalarFuncSig::JsonRemoveSig
            | ScalarFuncSig::JsonMergeSig
            | ScalarFuncSig::InInt
            | ScalarFuncSig::InReal
            | ScalarFuncSig::InString
            | ScalarFuncSig::InDecimal
            | ScalarFuncSig::InTime
            | ScalarFuncSig::InDuration
            | ScalarFuncSig::InJson
            | ScalarFuncSig::IntervalInt
            | ScalarFuncSig::Elt
            | ScalarFuncSig::IntervalReal => (2, usize::MAX),

            ScalarFuncSig::JsonSetSig
            | ScalarFuncSig::JsonInsertSig
            | ScalarFuncSig::JsonReplaceSig => (3, usize::MAX),

            ScalarFuncSig::PI => (0, 0),

            // unimplement signature
            ScalarFuncSig::AddDateAndDuration
            | ScalarFuncSig::AddDateAndString
            | ScalarFuncSig::AddDateDatetimeInt
            | ScalarFuncSig::AddDateDatetimeString
            | ScalarFuncSig::AddDateIntInt
            | ScalarFuncSig::AddDateIntString
            | ScalarFuncSig::AddDateStringDecimal
            | ScalarFuncSig::AddDateStringInt
            | ScalarFuncSig::AddDateStringString
            | ScalarFuncSig::AddDatetimeAndDuration
            | ScalarFuncSig::AddDatetimeAndString
            | ScalarFuncSig::AddDurationAndDuration
            | ScalarFuncSig::AddDurationAndString
            | ScalarFuncSig::AddStringAndDuration
            | ScalarFuncSig::AddStringAndString
            | ScalarFuncSig::AddTimeDateTimeNull
            | ScalarFuncSig::AddTimeDurationNull
            | ScalarFuncSig::AddTimeStringNull
            | ScalarFuncSig::AesDecrypt
            | ScalarFuncSig::AesEncrypt
            | ScalarFuncSig::BitCount
            | ScalarFuncSig::Char
            | ScalarFuncSig::Compress
            | ScalarFuncSig::Concat
            | ScalarFuncSig::ConcatWS
            | ScalarFuncSig::ConnectionID
            | ScalarFuncSig::Conv
            | ScalarFuncSig::Convert
            | ScalarFuncSig::ConvertTz
            | ScalarFuncSig::Cot
            | ScalarFuncSig::CurrentDate
            | ScalarFuncSig::CurrentTime0Arg
            | ScalarFuncSig::CurrentTime1Arg
            | ScalarFuncSig::CurrentUser
            | ScalarFuncSig::Database
            | ScalarFuncSig::DateDiff
            | ScalarFuncSig::DateLiteral
            | ScalarFuncSig::DayName
            | ScalarFuncSig::DayOfMonth
            | ScalarFuncSig::DayOfWeek
            | ScalarFuncSig::DayOfYear
            | ScalarFuncSig::DecimalAnyValue
            | ScalarFuncSig::Degrees
            | ScalarFuncSig::DurationAnyValue
            | ScalarFuncSig::DurationDurationTimeDiff
            | ScalarFuncSig::DurationStringTimeDiff
            | ScalarFuncSig::Exp
            | ScalarFuncSig::ExportSet3Arg
            | ScalarFuncSig::ExportSet4Arg
            | ScalarFuncSig::ExportSet5Arg
            | ScalarFuncSig::ExtractDatetime
            | ScalarFuncSig::ExtractDuration
            | ScalarFuncSig::FieldInt
            | ScalarFuncSig::FieldReal
            | ScalarFuncSig::FieldString
            | ScalarFuncSig::FindInSet
            | ScalarFuncSig::Format
            | ScalarFuncSig::FormatWithLocale
            | ScalarFuncSig::FoundRows
            | ScalarFuncSig::FromBase64
            | ScalarFuncSig::FromDays
            | ScalarFuncSig::FromUnixTime1Arg
            | ScalarFuncSig::FromUnixTime2Arg
            | ScalarFuncSig::GetFormat
            | ScalarFuncSig::GetParamString
            | ScalarFuncSig::GetVar
            | ScalarFuncSig::GreatestDecimal
            | ScalarFuncSig::GreatestInt
            | ScalarFuncSig::GreatestReal
            | ScalarFuncSig::GreatestString
            | ScalarFuncSig::GreatestTime
            | ScalarFuncSig::HexIntArg
            | ScalarFuncSig::HexStrArg
            | ScalarFuncSig::Hour
            | ScalarFuncSig::InetAton
            | ScalarFuncSig::InetNtoa
            | ScalarFuncSig::Insert
            | ScalarFuncSig::InsertBinary
            | ScalarFuncSig::Instr
            | ScalarFuncSig::InstrBinary
            | ScalarFuncSig::IntAnyValue
            | ScalarFuncSig::IsIPv4Compat
            | ScalarFuncSig::IsIPv4Mapped
            | ScalarFuncSig::JSONAnyValue
            | ScalarFuncSig::LastInsertID
            | ScalarFuncSig::LastInsertIDWithID
            | ScalarFuncSig::LeastDecimal
            | ScalarFuncSig::LeastInt
            | ScalarFuncSig::LeastReal
            | ScalarFuncSig::LeastString
            | ScalarFuncSig::LeastTime
            | ScalarFuncSig::LeftBinary
            | ScalarFuncSig::Locate2Args
            | ScalarFuncSig::Locate3Args
            | ScalarFuncSig::LocateBinary2Args
            | ScalarFuncSig::LocateBinary3Args
            | ScalarFuncSig::Lock
            | ScalarFuncSig::Log10
            | ScalarFuncSig::Log1Arg
            | ScalarFuncSig::Log2
            | ScalarFuncSig::Log2Args
            | ScalarFuncSig::Lpad
            | ScalarFuncSig::LpadBinary
            | ScalarFuncSig::LTrim
            | ScalarFuncSig::MakeDate
            | ScalarFuncSig::MakeSet
            | ScalarFuncSig::MakeTime
            | ScalarFuncSig::MicroSecond
            | ScalarFuncSig::Minute
            | ScalarFuncSig::Month
            | ScalarFuncSig::MonthName
            | ScalarFuncSig::NowWithArg
            | ScalarFuncSig::NowWithoutArg
            | ScalarFuncSig::NullTimeDiff
            | ScalarFuncSig::OctInt
            | ScalarFuncSig::OctString
            | ScalarFuncSig::Ord
            | ScalarFuncSig::Password
            | ScalarFuncSig::PeriodAdd
            | ScalarFuncSig::PeriodDiff
            | ScalarFuncSig::Quarter
            | ScalarFuncSig::Quote
            | ScalarFuncSig::Radians
            | ScalarFuncSig::Rand
            | ScalarFuncSig::RandomBytes
            | ScalarFuncSig::RandWithSeed
            | ScalarFuncSig::RealAnyValue
            | ScalarFuncSig::ReleaseLock
            | ScalarFuncSig::Repeat
            | ScalarFuncSig::Replace
            | ScalarFuncSig::Right
            | ScalarFuncSig::RightBinary
            | ScalarFuncSig::RouldReal
            | ScalarFuncSig::RoundDec
            | ScalarFuncSig::RoundInt
            | ScalarFuncSig::RoundWithFracDec
            | ScalarFuncSig::RoundWithFracInt
            | ScalarFuncSig::RoundWithFracReal
            | ScalarFuncSig::RowCount
            | ScalarFuncSig::RowSig
            | ScalarFuncSig::Rpad
            | ScalarFuncSig::RpadBinary
            | ScalarFuncSig::RTrim
            | ScalarFuncSig::Second
            | ScalarFuncSig::SecToTime
            | ScalarFuncSig::SetVar
            | ScalarFuncSig::SHA1
            | ScalarFuncSig::SHA2
            | ScalarFuncSig::Sleep
            | ScalarFuncSig::Space
            | ScalarFuncSig::Strcmp
            | ScalarFuncSig::StringAnyValue
            | ScalarFuncSig::StringDurationTimeDiff
            | ScalarFuncSig::StringStringTimeDiff
            | ScalarFuncSig::StringTimeTimeDiff
            | ScalarFuncSig::StrToDateDate
            | ScalarFuncSig::StrToDateDatetime
            | ScalarFuncSig::StrToDateDuration
            | ScalarFuncSig::SubDateAndDuration
            | ScalarFuncSig::SubDateAndString
            | ScalarFuncSig::SubDateDatetimeInt
            | ScalarFuncSig::SubDateDatetimeString
            | ScalarFuncSig::SubDateIntInt
            | ScalarFuncSig::SubDateIntString
            | ScalarFuncSig::SubDateStringDecimal
            | ScalarFuncSig::SubDateStringInt
            | ScalarFuncSig::SubDateStringString
            | ScalarFuncSig::SubDatetimeAndDuration
            | ScalarFuncSig::SubDatetimeAndString
            | ScalarFuncSig::SubDurationAndDuration
            | ScalarFuncSig::SubDurationAndString
            | ScalarFuncSig::Substring2Args
            | ScalarFuncSig::Substring3Args
            | ScalarFuncSig::SubStringAndDuration
            | ScalarFuncSig::SubStringAndString
            | ScalarFuncSig::SubstringBinary2Args
            | ScalarFuncSig::SubstringBinary3Args
            | ScalarFuncSig::SubstringIndex
            | ScalarFuncSig::SubTimeDateTimeNull
            | ScalarFuncSig::SubTimeDurationNull
            | ScalarFuncSig::SubTimeStringNull
            | ScalarFuncSig::SysDateWithFsp
            | ScalarFuncSig::SysDateWithoutFsp
            | ScalarFuncSig::TiDBVersion
            | ScalarFuncSig::Time
            | ScalarFuncSig::TimeAnyValue
            | ScalarFuncSig::TimeFormat
            | ScalarFuncSig::TimeLiteral
            | ScalarFuncSig::Timestamp1Arg
            | ScalarFuncSig::Timestamp2Args
            | ScalarFuncSig::TimestampAdd
            | ScalarFuncSig::TimestampDiff
            | ScalarFuncSig::TimestampLiteral
            | ScalarFuncSig::TimeStringTimeDiff
            | ScalarFuncSig::TimeTimeTimeDiff
            | ScalarFuncSig::TimeToSec
            | ScalarFuncSig::ToBase64
            | ScalarFuncSig::ToDays
            | ScalarFuncSig::ToSeconds
            | ScalarFuncSig::Trim1Arg
            | ScalarFuncSig::Trim2Args
            | ScalarFuncSig::Trim3Args
            | ScalarFuncSig::TruncateDecimal
            | ScalarFuncSig::TruncateInt
            | ScalarFuncSig::TruncateReal
            | ScalarFuncSig::Uncompress
            | ScalarFuncSig::UncompressedLength
            | ScalarFuncSig::UnixTimestampCurrent
            | ScalarFuncSig::UnixTimestampDec
            | ScalarFuncSig::UnixTimestampInt
            | ScalarFuncSig::User
            | ScalarFuncSig::UTCDate
            | ScalarFuncSig::UTCTimestampWithArg
            | ScalarFuncSig::UTCTimestampWithoutArg
            | ScalarFuncSig::UTCTimeWithArg
            | ScalarFuncSig::UTCTimeWithoutArg
            | ScalarFuncSig::UUID
            | ScalarFuncSig::ValuesDecimal
            | ScalarFuncSig::ValuesDuration
            | ScalarFuncSig::ValuesInt
            | ScalarFuncSig::ValuesJSON
            | ScalarFuncSig::ValuesReal
            | ScalarFuncSig::ValuesString
            | ScalarFuncSig::ValuesTime
            | ScalarFuncSig::Version
            | ScalarFuncSig::WeekDay
            | ScalarFuncSig::WeekOfYear
            | ScalarFuncSig::WeekWithMode
            | ScalarFuncSig::WeekWithoutMode
            | ScalarFuncSig::Year
            | ScalarFuncSig::YearWeekWithMode
            | ScalarFuncSig::YearWeekWithoutMode => return Err(Error::UnknownSignature(sig)),
        };
        if args < min_args || args > max_args {
            return Err(box_err!(
                "unexpected arguments: sig {:?} with {} args",
                sig,
                args
            ));
        }
        let other_checks = match sig {
            ScalarFuncSig::JsonObjectSig => args & 1 == 0,
            ScalarFuncSig::JsonSetSig
            | ScalarFuncSig::JsonInsertSig
            | ScalarFuncSig::JsonReplaceSig => args & 1 == 1,
            _ => true,
        };
        if !other_checks {
            return Err(box_err!(
                "unexpected arguments: sig {:?} with {} args",
                sig,
                args
            ));
        }
        Ok(())
    }
}

macro_rules! dispatch_call {
    (
        INT_CALLS {$($i_sig:ident => $i_func:ident $($i_arg:expr)*,)*}
        REAL_CALLS {$($r_sig:ident => $r_func:ident $($r_arg:expr)*,)*}
        DEC_CALLS {$($d_sig:ident => $d_func:ident $($d_arg:expr)*,)*}
        BYTES_CALLS {$($b_sig:ident => $b_func:ident $($b_arg:expr)*,)*}
        TIME_CALLS {$($t_sig:ident => $t_func:ident $($t_arg:expr)*,)*}
        DUR_CALLS {$($u_sig:ident => $u_func:ident $($u_arg:expr)*,)*}
        JSON_CALLS {$($j_sig:ident => $j_func:ident $($j_arg:expr)*,)*}
    ) => {
        impl ScalarFunc {
            pub fn eval_int(&self, ctx: &mut EvalContext, row: &[Datum]) -> Result<Option<i64>> {
                match self.sig {
                    $(ScalarFuncSig::$i_sig => self.$i_func(ctx, row, $($i_arg),*)),*,
                    _ => Err(Error::UnknownSignature(self.sig))
                }
            }

            pub fn eval_real(&self, ctx: &mut EvalContext, row: &[Datum]) -> Result<Option<f64>> {
                match self.sig {
                    $(ScalarFuncSig::$r_sig => self.$r_func(ctx, row, $($r_arg),*),)*
                    _ => Err(Error::UnknownSignature(self.sig))
                }
            }

            pub fn eval_decimal<'a, 'b: 'a>(
                &'b self, ctx: &mut EvalContext,
                row: &'a [Datum]
            ) -> Result<Option<Cow<'a, Decimal>>> {
                match self.sig {
                    $(ScalarFuncSig::$d_sig => self.$d_func(ctx, row, $($d_arg),*),)*
                    _ => Err(Error::UnknownSignature(self.sig))
                }
            }

            pub fn eval_bytes<'a, 'b: 'a>(
                &'b self,
                ctx: &mut EvalContext,
                row: &'a [Datum]
            ) -> Result<Option<Cow<'a, [u8]>>> {
                match self.sig {
                    $(ScalarFuncSig::$b_sig => self.$b_func(ctx, row, $($b_arg),*),)*
                    _ => Err(Error::UnknownSignature(self.sig))
                }
            }

            pub fn eval_time<'a, 'b: 'a>(
                &'b self,
                ctx: &mut EvalContext,
                row: &'a [Datum]
            ) -> Result<Option<Cow<'a, Time>>> {
                match self.sig {
                    $(ScalarFuncSig::$t_sig => self.$t_func(ctx, row, $($t_arg),*),)*
                    _ => Err(Error::UnknownSignature(self.sig))
                }
            }

            pub fn eval_duration<'a, 'b: 'a>(
                &'b self,
                ctx: &mut EvalContext,
                row: &'a [Datum]
            ) -> Result<Option<Cow<'a, Duration>>> {
                match self.sig {
                    $(ScalarFuncSig::$u_sig => self.$u_func(ctx, row, $($u_arg),*),)*
                    _ => Err(Error::UnknownSignature(self.sig))
                }
            }

            pub fn eval_json<'a, 'b: 'a>(
                &'b self,
                ctx: &mut EvalContext,
                row: &'a [Datum]
            ) -> Result<Option<Cow<'a, Json>>> {
                match self.sig {
                    $(ScalarFuncSig::$j_sig => self.$j_func(ctx, row, $($j_arg),*),)*
                    _ => Err(Error::UnknownSignature(self.sig))
                }
            }

            pub fn eval(&self, ctx: &mut EvalContext, row: &[Datum]) -> Result<Datum> {
                match self.sig {
                    $(ScalarFuncSig::$i_sig => {
                        match self.$i_func(ctx, row, $($i_arg)*) {
                            Ok(Some(i)) => {
                                if mysql::has_unsigned_flag(u64::from(self.tp.get_flag())) {
                                    Ok(Datum::U64(i as u64))
                                } else {
                                    Ok(Datum::I64(i))
                                }
                            }
                            Ok(None) => Ok(Datum::Null),
                            Err(e) => Err(e),
                        }
                    },)*
                    $(ScalarFuncSig::$r_sig => {
                        self.$r_func(ctx, row, $($r_arg)*).map(Datum::from)
                    })*
                    $(ScalarFuncSig::$d_sig => {
                        self.$d_func(ctx, row, $($d_arg)*).map(Datum::from)
                    })*
                    $(ScalarFuncSig::$b_sig => {
                        self.$b_func(ctx, row, $($b_arg)*).map(Datum::from)
                    })*
                    $(ScalarFuncSig::$t_sig => {
                        self.$t_func(ctx, row, $($t_arg)*).map(Datum::from)
                    })*
                    $(ScalarFuncSig::$u_sig => {
                        self.$u_func(ctx, row, $($u_arg)*).map(Datum::from)
                    })*
                    $(ScalarFuncSig::$j_sig => {
                        self.$j_func(ctx, row, $($j_arg)*).map(Datum::from)
                    })*
                    _ => unimplemented!(),
                }
            }
        }
    };
}

dispatch_call! {
    INT_CALLS {
        LTInt => compare_int CmpOp::LT,
        LEInt => compare_int CmpOp::LE,
        GTInt => compare_int CmpOp::GT,
        GEInt => compare_int CmpOp::GE,
        EQInt => compare_int CmpOp::EQ,
        NEInt => compare_int CmpOp::NE,
        NullEQInt => compare_int CmpOp::NullEQ,

        LTReal => compare_real CmpOp::LT,
        LEReal => compare_real CmpOp::LE,
        GTReal => compare_real CmpOp::GT,
        GEReal => compare_real CmpOp::GE,
        EQReal => compare_real CmpOp::EQ,
        NEReal => compare_real CmpOp::NE,
        NullEQReal => compare_real CmpOp::NullEQ,

        LTDecimal => compare_decimal CmpOp::LT,
        LEDecimal => compare_decimal CmpOp::LE,
        GTDecimal => compare_decimal CmpOp::GT,
        GEDecimal => compare_decimal CmpOp::GE,
        EQDecimal => compare_decimal CmpOp::EQ,
        NEDecimal => compare_decimal CmpOp::NE,
        NullEQDecimal => compare_decimal CmpOp::NullEQ,

        LTString => compare_string CmpOp::LT,
        LEString => compare_string CmpOp::LE,
        GTString => compare_string CmpOp::GT,
        GEString => compare_string CmpOp::GE,
        EQString => compare_string CmpOp::EQ,
        NEString => compare_string CmpOp::NE,
        NullEQString => compare_string CmpOp::NullEQ,

        LTTime => compare_time CmpOp::LT,
        LETime => compare_time CmpOp::LE,
        GTTime => compare_time CmpOp::GT,
        GETime => compare_time CmpOp::GE,
        EQTime => compare_time CmpOp::EQ,
        NETime => compare_time CmpOp::NE,
        NullEQTime => compare_time CmpOp::NullEQ,

        LTDuration => compare_duration CmpOp::LT,
        LEDuration => compare_duration CmpOp::LE,
        GTDuration => compare_duration CmpOp::GT,
        GEDuration => compare_duration CmpOp::GE,
        EQDuration => compare_duration CmpOp::EQ,
        NEDuration => compare_duration CmpOp::NE,
        NullEQDuration => compare_duration CmpOp::NullEQ,

        LTJson => compare_json CmpOp::LT,
        LEJson => compare_json CmpOp::LE,
        GTJson => compare_json CmpOp::GT,
        GEJson => compare_json CmpOp::GE,
        EQJson => compare_json CmpOp::EQ,
        NEJson => compare_json CmpOp::NE,
        NullEQJson => compare_json CmpOp::NullEQ,

        CastIntAsInt => cast_int_as_int,
        CastRealAsInt => cast_real_as_int,
        CastDecimalAsInt => cast_decimal_as_int,
        CastStringAsInt => cast_str_as_int,
        CastTimeAsInt => cast_time_as_int,
        CastDurationAsInt => cast_duration_as_int,
        CastJsonAsInt => cast_json_as_int,

        InInt => in_int,
        InReal => in_real,
        InDecimal => in_decimal,
        InString => in_string,
        InTime => in_time,
        InDuration => in_duration,
        InJson => in_json,
        IntervalInt => interval_int,
        IntervalReal => interval_real,

        PlusInt => plus_int,
        MinusInt => minus_int,
        MultiplyInt => multiply_int,
        MultiplyIntUnsigned => multiply_int_unsigned,
        IntDivideInt => int_divide_int,
        IntDivideDecimal => int_divide_decimal,
        ModInt => mod_int,

        LogicalAnd => logical_and,
        LogicalOr => logical_or,
        LogicalXor => logical_xor,

        UnaryNot => unary_not,
        UnaryMinusInt => unary_minus_int,
        IntIsNull => int_is_null,
        IntIsFalse => int_is_false,
        IntIsTrue => int_is_true,
        RealIsTrue => real_is_true,
        RealIsFalse => real_is_false,
        RealIsNull => real_is_null,
        DecimalIsNull => decimal_is_null,
        DecimalIsTrue => decimal_is_true,
        DecimalIsFalse => decimal_is_false,
        StringIsNull => string_is_null,
        TimeIsNull => time_is_null,
        DurationIsNull => duration_is_null,
        JsonIsNull => json_is_null,

        AbsInt => abs_int,
        AbsUInt => abs_uint,
        CeilIntToInt => ceil_int_to_int,
        CeilDecToInt => ceil_dec_to_int,
        FloorIntToInt => floor_int_to_int,
        FloorDecToInt => floor_dec_to_int,
        CRC32 => crc32,
        Sign => sign,

        IfNullInt => if_null_int,
        IfInt => if_int,

        CoalesceInt => coalesce_int,
        CaseWhenInt => case_when_int,

        LikeSig => like,
        RegexpSig => regexp,
        RegexpBinarySig => regexp_binary,

        BitAndSig => bit_and,
        BitNegSig => bit_neg,
        BitOrSig => bit_or,
        BitXorSig => bit_xor,

        Length => length,
        CharLength => char_length,
        BitLength => bit_length,
        LeftShift => left_shift,
        RightShift => right_shift,
        ASCII => ascii,
        IsIPv4 => is_ipv4,
        IsIPv6 => is_ipv6,
    }
    REAL_CALLS {
        CastIntAsReal => cast_int_as_real,
        CastRealAsReal => cast_real_as_real,
        CastDecimalAsReal => cast_decimal_as_real,
        CastStringAsReal => cast_str_as_real,
        CastTimeAsReal => cast_time_as_real,
        CastDurationAsReal => cast_duration_as_real,
        CastJsonAsReal => cast_json_as_real,
        UnaryMinusReal => unary_minus_real,

        PlusReal => plus_real,
        MinusReal => minus_real,
        MultiplyReal => multiply_real,
        DivideReal => divide_real,
        ModReal => mod_real,

        AbsReal => abs_real,
        CeilReal => ceil_real,
        FloorReal => floor_real,
        PI => pi,

        IfNullReal => if_null_real,
        IfReal => if_real,

        CoalesceReal => coalesce_real,
        CaseWhenReal => case_when_real,

        Sqrt => sqrt,
        Atan1Arg => atan_1_arg,
        Atan2Args => atan_2_args,
        Acos => acos,
        Asin => asin,
        Cos => cos,
        Tan => tan,
        Sin => sin,
        Pow => pow,
    }
    DEC_CALLS {
        CastIntAsDecimal => cast_int_as_decimal,
        CastRealAsDecimal => cast_real_as_decimal,
        CastDecimalAsDecimal => cast_decimal_as_decimal,
        CastStringAsDecimal => cast_str_as_decimal,
        CastTimeAsDecimal => cast_time_as_decimal,
        CastDurationAsDecimal => cast_duration_as_decimal,
        CastJsonAsDecimal => cast_json_as_decimal,
        UnaryMinusDecimal => unary_minus_decimal,

        PlusDecimal => plus_decimal,
        MinusDecimal => minus_decimal,
        MultiplyDecimal => multiply_decimal,
        DivideDecimal => divide_decimal,
        ModDecimal => mod_decimal,

        AbsDecimal => abs_decimal,
        CeilDecToDec => ceil_dec_to_dec,
        CeilIntToDec => cast_int_as_decimal,
        FloorDecToDec => floor_dec_to_dec,
        FloorIntToDec => cast_int_as_decimal,

        IfNullDecimal => if_null_decimal,
        IfDecimal => if_decimal,

        CoalesceDecimal => coalesce_decimal,
        CaseWhenDecimal => case_when_decimal,
    }
    BYTES_CALLS {
        CastIntAsString => cast_int_as_str,
        CastRealAsString => cast_real_as_str,
        CastDecimalAsString => cast_decimal_as_str,
        CastStringAsString => cast_str_as_str,
        CastTimeAsString => cast_time_as_str,
        CastDurationAsString => cast_duration_as_str,
        CastJsonAsString => cast_json_as_str,

        IfNullString => if_null_string,
        IfString => if_string,

        CoalesceString => coalesce_string,
        CaseWhenString => case_when_string,
        JsonTypeSig => json_type,
        JsonUnquoteSig => json_unquote,

        Left => left,
        Upper => upper,
        Lower => lower,
        DateFormatSig => date_format,
        Bin => bin,
        Reverse => reverse,
        ReverseBinary => reverse_binary,
        UnHex => un_hex,
        Inet6Aton => inet6_aton,
        Inet6Ntoa => inet6_ntoa,
<<<<<<< HEAD

        MD5 => md5,
=======
        MD5 => md5,
        Elt => elt,
>>>>>>> 5a662bb3
    }
    TIME_CALLS {
        CastIntAsTime => cast_int_as_time,
        CastRealAsTime => cast_real_as_time,
        CastDecimalAsTime => cast_decimal_as_time,
        CastStringAsTime => cast_str_as_time,
        CastTimeAsTime => cast_time_as_time,
        CastDurationAsTime => cast_duration_as_time,
        CastJsonAsTime => cast_json_as_time,

        Date => date,
        LastDay => last_day,

        IfNullTime => if_null_time,
        IfTime => if_time,

        CoalesceTime => coalesce_time,
        CaseWhenTime => case_when_time,
    }
    DUR_CALLS {
        CastIntAsDuration => cast_int_as_duration,
        CastRealAsDuration => cast_real_as_duration,
        CastDecimalAsDuration => cast_decimal_as_duration,
        CastStringAsDuration => cast_str_as_duration,
        CastTimeAsDuration => cast_time_as_duration,
        CastDurationAsDuration => cast_duration_as_duration,
        CastJsonAsDuration => cast_json_as_duration,

        IfNullDuration => if_null_duration,
        IfDuration => if_duration,

        CoalesceDuration => coalesce_duration,
        CaseWhenDuration => case_when_duration,
    }
    JSON_CALLS {
        CastIntAsJson => cast_int_as_json,
        CastRealAsJson => cast_real_as_json,
        CastDecimalAsJson => cast_decimal_as_json,
        CastStringAsJson => cast_str_as_json,
        CastTimeAsJson => cast_time_as_json,
        CastDurationAsJson => cast_duration_as_json,
        CastJsonAsJson => cast_json_as_json,

        CoalesceJson => coalesce_json,
        CaseWhenJson => case_when_json,

        IfJson => if_json,
        IfNullJson => if_null_json,

        JsonExtractSig => json_extract,
        JsonSetSig => json_set,
        JsonInsertSig => json_insert,
        JsonReplaceSig => json_replace,
        JsonRemoveSig => json_remove,
        JsonMergeSig => json_merge,
        JsonArraySig => json_array,
        JsonObjectSig => json_object,
    }
}

#[cfg(test)]
mod test {
    use coprocessor::dag::expr::{Error, ScalarFunc};
    use std::usize;
    use tipb::expression::ScalarFuncSig;

    #[test]
    fn test_check_args() {
        let cases = vec![
            (
                vec![
                    ScalarFuncSig::LTInt,
                    ScalarFuncSig::LEInt,
                    ScalarFuncSig::GTInt,
                    ScalarFuncSig::GEInt,
                    ScalarFuncSig::EQInt,
                    ScalarFuncSig::NEInt,
                    ScalarFuncSig::NullEQInt,
                    ScalarFuncSig::LTReal,
                    ScalarFuncSig::LEReal,
                    ScalarFuncSig::GTReal,
                    ScalarFuncSig::GEReal,
                    ScalarFuncSig::EQReal,
                    ScalarFuncSig::NEReal,
                    ScalarFuncSig::NullEQReal,
                    ScalarFuncSig::LTDecimal,
                    ScalarFuncSig::LEDecimal,
                    ScalarFuncSig::GTDecimal,
                    ScalarFuncSig::GEDecimal,
                    ScalarFuncSig::EQDecimal,
                    ScalarFuncSig::NEDecimal,
                    ScalarFuncSig::NullEQDecimal,
                    ScalarFuncSig::LTString,
                    ScalarFuncSig::LEString,
                    ScalarFuncSig::GTString,
                    ScalarFuncSig::GEString,
                    ScalarFuncSig::EQString,
                    ScalarFuncSig::NEString,
                    ScalarFuncSig::NullEQString,
                    ScalarFuncSig::LTTime,
                    ScalarFuncSig::LETime,
                    ScalarFuncSig::GTTime,
                    ScalarFuncSig::GETime,
                    ScalarFuncSig::EQTime,
                    ScalarFuncSig::NETime,
                    ScalarFuncSig::NullEQTime,
                    ScalarFuncSig::LTDuration,
                    ScalarFuncSig::LEDuration,
                    ScalarFuncSig::GTDuration,
                    ScalarFuncSig::GEDuration,
                    ScalarFuncSig::EQDuration,
                    ScalarFuncSig::NEDuration,
                    ScalarFuncSig::NullEQDuration,
                    ScalarFuncSig::LTJson,
                    ScalarFuncSig::LEJson,
                    ScalarFuncSig::GTJson,
                    ScalarFuncSig::GEJson,
                    ScalarFuncSig::EQJson,
                    ScalarFuncSig::NEJson,
                    ScalarFuncSig::NullEQJson,
                    ScalarFuncSig::PlusReal,
                    ScalarFuncSig::PlusDecimal,
                    ScalarFuncSig::PlusInt,
                    ScalarFuncSig::MinusReal,
                    ScalarFuncSig::MinusDecimal,
                    ScalarFuncSig::MinusInt,
                    ScalarFuncSig::MultiplyReal,
                    ScalarFuncSig::MultiplyDecimal,
                    ScalarFuncSig::MultiplyInt,
                    ScalarFuncSig::MultiplyIntUnsigned,
                    ScalarFuncSig::IfNullInt,
                    ScalarFuncSig::IfNullReal,
                    ScalarFuncSig::IfNullString,
                    ScalarFuncSig::IfNullDecimal,
                    ScalarFuncSig::IfNullTime,
                    ScalarFuncSig::IfNullDuration,
                    ScalarFuncSig::IfNullJson,
                    ScalarFuncSig::Left,
                    ScalarFuncSig::LogicalAnd,
                    ScalarFuncSig::LogicalOr,
                    ScalarFuncSig::LogicalXor,
                    ScalarFuncSig::DivideDecimal,
                    ScalarFuncSig::DivideReal,
                    ScalarFuncSig::IntDivideInt,
                    ScalarFuncSig::IntDivideDecimal,
                    ScalarFuncSig::ModReal,
                    ScalarFuncSig::ModDecimal,
                    ScalarFuncSig::ModInt,
                    ScalarFuncSig::BitAndSig,
                    ScalarFuncSig::BitOrSig,
                    ScalarFuncSig::BitXorSig,
                    ScalarFuncSig::DateFormatSig,
                    ScalarFuncSig::LeftShift,
                    ScalarFuncSig::RightShift,
                    ScalarFuncSig::Pow,
                    ScalarFuncSig::Atan2Args,
                ],
                2,
                2,
            ),
            (
                vec![
                    ScalarFuncSig::CastIntAsInt,
                    ScalarFuncSig::CastIntAsReal,
                    ScalarFuncSig::CastIntAsString,
                    ScalarFuncSig::CastIntAsDecimal,
                    ScalarFuncSig::CastIntAsTime,
                    ScalarFuncSig::CastIntAsDuration,
                    ScalarFuncSig::CastIntAsJson,
                    ScalarFuncSig::CastRealAsInt,
                    ScalarFuncSig::CastRealAsReal,
                    ScalarFuncSig::CastRealAsString,
                    ScalarFuncSig::CastRealAsDecimal,
                    ScalarFuncSig::CastRealAsTime,
                    ScalarFuncSig::CastRealAsDuration,
                    ScalarFuncSig::CastRealAsJson,
                    ScalarFuncSig::CastDecimalAsInt,
                    ScalarFuncSig::CastDecimalAsReal,
                    ScalarFuncSig::CastDecimalAsString,
                    ScalarFuncSig::CastDecimalAsDecimal,
                    ScalarFuncSig::CastDecimalAsTime,
                    ScalarFuncSig::CastDecimalAsDuration,
                    ScalarFuncSig::CastDecimalAsJson,
                    ScalarFuncSig::CastStringAsInt,
                    ScalarFuncSig::CastStringAsReal,
                    ScalarFuncSig::CastStringAsString,
                    ScalarFuncSig::CastStringAsDecimal,
                    ScalarFuncSig::CastStringAsTime,
                    ScalarFuncSig::CastStringAsDuration,
                    ScalarFuncSig::CastStringAsJson,
                    ScalarFuncSig::CastTimeAsInt,
                    ScalarFuncSig::CastTimeAsReal,
                    ScalarFuncSig::CastTimeAsString,
                    ScalarFuncSig::CastTimeAsDecimal,
                    ScalarFuncSig::CastTimeAsTime,
                    ScalarFuncSig::CastTimeAsDuration,
                    ScalarFuncSig::CastTimeAsJson,
                    ScalarFuncSig::CastDurationAsInt,
                    ScalarFuncSig::CastDurationAsReal,
                    ScalarFuncSig::CastDurationAsString,
                    ScalarFuncSig::CastDurationAsDecimal,
                    ScalarFuncSig::CastDurationAsTime,
                    ScalarFuncSig::CastDurationAsDuration,
                    ScalarFuncSig::CastDurationAsJson,
                    ScalarFuncSig::CastJsonAsInt,
                    ScalarFuncSig::CastJsonAsReal,
                    ScalarFuncSig::CastJsonAsString,
                    ScalarFuncSig::CastJsonAsDecimal,
                    ScalarFuncSig::CastJsonAsTime,
                    ScalarFuncSig::CastJsonAsDuration,
                    ScalarFuncSig::CastJsonAsJson,
                    ScalarFuncSig::Date,
                    ScalarFuncSig::LastDay,
                    ScalarFuncSig::UnaryNot,
                    ScalarFuncSig::UnaryMinusInt,
                    ScalarFuncSig::UnaryMinusReal,
                    ScalarFuncSig::UnaryMinusDecimal,
                    ScalarFuncSig::IntIsTrue,
                    ScalarFuncSig::IntIsFalse,
                    ScalarFuncSig::IntIsNull,
                    ScalarFuncSig::RealIsTrue,
                    ScalarFuncSig::RealIsFalse,
                    ScalarFuncSig::RealIsNull,
                    ScalarFuncSig::DecimalIsTrue,
                    ScalarFuncSig::DecimalIsFalse,
                    ScalarFuncSig::DecimalIsNull,
                    ScalarFuncSig::StringIsNull,
                    ScalarFuncSig::TimeIsNull,
                    ScalarFuncSig::DurationIsNull,
                    ScalarFuncSig::JsonIsNull,
                    ScalarFuncSig::AbsInt,
                    ScalarFuncSig::AbsUInt,
                    ScalarFuncSig::AbsReal,
                    ScalarFuncSig::AbsDecimal,
                    ScalarFuncSig::CeilReal,
                    ScalarFuncSig::CeilIntToInt,
                    ScalarFuncSig::CeilIntToDec,
                    ScalarFuncSig::CeilDecToDec,
                    ScalarFuncSig::CeilDecToInt,
                    ScalarFuncSig::FloorReal,
                    ScalarFuncSig::FloorIntToInt,
                    ScalarFuncSig::FloorIntToDec,
                    ScalarFuncSig::FloorDecToDec,
                    ScalarFuncSig::FloorDecToInt,
                    ScalarFuncSig::CRC32,
                    ScalarFuncSig::Sign,
                    ScalarFuncSig::Sqrt,
                    ScalarFuncSig::Atan1Arg,
                    ScalarFuncSig::Acos,
                    ScalarFuncSig::Asin,
                    ScalarFuncSig::Cos,
                    ScalarFuncSig::Tan,
                    ScalarFuncSig::Sin,
                    ScalarFuncSig::JsonTypeSig,
                    ScalarFuncSig::JsonUnquoteSig,
                    ScalarFuncSig::ASCII,
                    ScalarFuncSig::Bin,
                    ScalarFuncSig::BitNegSig,
                    ScalarFuncSig::BitLength,
                    ScalarFuncSig::CharLength,
                    ScalarFuncSig::Length,
                    ScalarFuncSig::Reverse,
                    ScalarFuncSig::ReverseBinary,
                    ScalarFuncSig::Lower,
                    ScalarFuncSig::Upper,
                    ScalarFuncSig::IsIPv4,
                    ScalarFuncSig::IsIPv6,
                    ScalarFuncSig::MD5,
                ],
                1,
                1,
            ),
            (
                vec![
                    ScalarFuncSig::IfInt,
                    ScalarFuncSig::IfReal,
                    ScalarFuncSig::IfString,
                    ScalarFuncSig::IfDecimal,
                    ScalarFuncSig::IfTime,
                    ScalarFuncSig::IfDuration,
                    ScalarFuncSig::IfJson,
                    ScalarFuncSig::LikeSig,
                ],
                3,
                3,
            ),
            (
                vec![ScalarFuncSig::JsonArraySig, ScalarFuncSig::JsonObjectSig],
                0,
                usize::MAX,
            ),
            (
                vec![
                    ScalarFuncSig::CoalesceDecimal,
                    ScalarFuncSig::CoalesceDuration,
                    ScalarFuncSig::CoalesceInt,
                    ScalarFuncSig::CoalesceJson,
                    ScalarFuncSig::CoalesceReal,
                    ScalarFuncSig::CoalesceString,
                    ScalarFuncSig::CoalesceTime,
                    ScalarFuncSig::CaseWhenDecimal,
                    ScalarFuncSig::CaseWhenDuration,
                    ScalarFuncSig::CaseWhenInt,
                    ScalarFuncSig::CaseWhenJson,
                    ScalarFuncSig::CaseWhenReal,
                    ScalarFuncSig::CaseWhenString,
                    ScalarFuncSig::CaseWhenTime,
                ],
                1,
                usize::MAX,
            ),
            (
                vec![
                    ScalarFuncSig::JsonExtractSig,
                    ScalarFuncSig::JsonRemoveSig,
                    ScalarFuncSig::JsonMergeSig,
                    ScalarFuncSig::InInt,
                    ScalarFuncSig::InReal,
                    ScalarFuncSig::InString,
                    ScalarFuncSig::InDecimal,
                    ScalarFuncSig::InTime,
                    ScalarFuncSig::InDuration,
                    ScalarFuncSig::InJson,
                    ScalarFuncSig::IntervalInt,
                    ScalarFuncSig::IntervalReal,
                    ScalarFuncSig::Elt,
                ],
                2,
                usize::MAX,
            ),
            (
                vec![
                    ScalarFuncSig::JsonSetSig,
                    ScalarFuncSig::JsonInsertSig,
                    ScalarFuncSig::JsonReplaceSig,
                ],
                3,
                usize::MAX,
            ),
            (vec![ScalarFuncSig::PI], 0, 0),
        ];
        for (sigs, min, max) in cases {
            for sig in sigs {
                assert!(ScalarFunc::check_args(sig, min).is_ok());
                match sig {
                    ScalarFuncSig::JsonObjectSig => {
                        assert!(ScalarFunc::check_args(sig, 3).is_err());
                    }
                    ScalarFuncSig::JsonSetSig
                    | ScalarFuncSig::JsonInsertSig
                    | ScalarFuncSig::JsonReplaceSig => {
                        assert!(ScalarFunc::check_args(sig, 4).is_err());
                    }
                    _ => assert!(ScalarFunc::check_args(sig, max).is_ok()),
                }
            }
        }

        // unimplemented signature
        let cases = vec![
            ScalarFuncSig::AddDateAndDuration,
            ScalarFuncSig::AddDateAndString,
            ScalarFuncSig::AddDateDatetimeInt,
            ScalarFuncSig::AddDateDatetimeString,
            ScalarFuncSig::AddDateIntInt,
            ScalarFuncSig::AddDateIntString,
            ScalarFuncSig::AddDateStringDecimal,
            ScalarFuncSig::AddDateStringInt,
            ScalarFuncSig::AddDateStringString,
            ScalarFuncSig::AddDatetimeAndDuration,
            ScalarFuncSig::AddDatetimeAndString,
            ScalarFuncSig::AddDurationAndDuration,
            ScalarFuncSig::AddDurationAndString,
            ScalarFuncSig::AddStringAndDuration,
            ScalarFuncSig::AddStringAndString,
            ScalarFuncSig::AddTimeDateTimeNull,
            ScalarFuncSig::AddTimeDurationNull,
            ScalarFuncSig::AddTimeStringNull,
            ScalarFuncSig::AesDecrypt,
            ScalarFuncSig::AesEncrypt,
            ScalarFuncSig::BitCount,
            ScalarFuncSig::Char,
            ScalarFuncSig::Compress,
            ScalarFuncSig::Concat,
            ScalarFuncSig::ConcatWS,
            ScalarFuncSig::ConnectionID,
            ScalarFuncSig::Conv,
            ScalarFuncSig::Convert,
            ScalarFuncSig::ConvertTz,
            ScalarFuncSig::Cot,
            ScalarFuncSig::CurrentDate,
            ScalarFuncSig::CurrentTime0Arg,
            ScalarFuncSig::CurrentTime1Arg,
            ScalarFuncSig::CurrentUser,
            ScalarFuncSig::Database,
            ScalarFuncSig::DateDiff,
            ScalarFuncSig::DateLiteral,
            ScalarFuncSig::DayName,
            ScalarFuncSig::DayOfMonth,
            ScalarFuncSig::DayOfWeek,
            ScalarFuncSig::DayOfYear,
            ScalarFuncSig::DecimalAnyValue,
            ScalarFuncSig::Degrees,
            ScalarFuncSig::DurationAnyValue,
            ScalarFuncSig::DurationDurationTimeDiff,
            ScalarFuncSig::DurationStringTimeDiff,
            ScalarFuncSig::Exp,
            ScalarFuncSig::ExportSet3Arg,
            ScalarFuncSig::ExportSet4Arg,
            ScalarFuncSig::ExportSet5Arg,
            ScalarFuncSig::ExtractDatetime,
            ScalarFuncSig::ExtractDuration,
            ScalarFuncSig::FieldInt,
            ScalarFuncSig::FieldReal,
            ScalarFuncSig::FieldString,
            ScalarFuncSig::FindInSet,
            ScalarFuncSig::Format,
            ScalarFuncSig::FormatWithLocale,
            ScalarFuncSig::FoundRows,
            ScalarFuncSig::FromBase64,
            ScalarFuncSig::FromDays,
            ScalarFuncSig::FromUnixTime1Arg,
            ScalarFuncSig::FromUnixTime2Arg,
            ScalarFuncSig::GetFormat,
            ScalarFuncSig::GetParamString,
            ScalarFuncSig::GetVar,
            ScalarFuncSig::GreatestDecimal,
            ScalarFuncSig::GreatestInt,
            ScalarFuncSig::GreatestReal,
            ScalarFuncSig::GreatestString,
            ScalarFuncSig::GreatestTime,
            ScalarFuncSig::HexIntArg,
            ScalarFuncSig::HexStrArg,
            ScalarFuncSig::Hour,
            ScalarFuncSig::InetAton,
            ScalarFuncSig::InetNtoa,
            ScalarFuncSig::Insert,
            ScalarFuncSig::InsertBinary,
            ScalarFuncSig::Instr,
            ScalarFuncSig::InstrBinary,
            ScalarFuncSig::IntAnyValue,
            ScalarFuncSig::IsIPv4Compat,
            ScalarFuncSig::IsIPv4Mapped,
            ScalarFuncSig::JSONAnyValue,
            ScalarFuncSig::LastInsertID,
            ScalarFuncSig::LastInsertIDWithID,
            ScalarFuncSig::LeastDecimal,
            ScalarFuncSig::LeastInt,
            ScalarFuncSig::LeastReal,
            ScalarFuncSig::LeastString,
            ScalarFuncSig::LeastTime,
            ScalarFuncSig::LeftBinary,
            ScalarFuncSig::Locate2Args,
            ScalarFuncSig::Locate3Args,
            ScalarFuncSig::LocateBinary2Args,
            ScalarFuncSig::LocateBinary3Args,
            ScalarFuncSig::Lock,
            ScalarFuncSig::Log10,
            ScalarFuncSig::Log1Arg,
            ScalarFuncSig::Log2,
            ScalarFuncSig::Log2Args,
            ScalarFuncSig::Lpad,
            ScalarFuncSig::LpadBinary,
            ScalarFuncSig::LTrim,
            ScalarFuncSig::MakeDate,
            ScalarFuncSig::MakeSet,
            ScalarFuncSig::MakeTime,
            ScalarFuncSig::MicroSecond,
            ScalarFuncSig::Minute,
            ScalarFuncSig::Month,
            ScalarFuncSig::MonthName,
            ScalarFuncSig::NowWithArg,
            ScalarFuncSig::NowWithoutArg,
            ScalarFuncSig::NullTimeDiff,
            ScalarFuncSig::OctInt,
            ScalarFuncSig::OctString,
            ScalarFuncSig::Ord,
            ScalarFuncSig::Password,
            ScalarFuncSig::PeriodAdd,
            ScalarFuncSig::PeriodDiff,
            ScalarFuncSig::Quarter,
            ScalarFuncSig::Quote,
            ScalarFuncSig::Radians,
            ScalarFuncSig::Rand,
            ScalarFuncSig::RandomBytes,
            ScalarFuncSig::RandWithSeed,
            ScalarFuncSig::RealAnyValue,
            ScalarFuncSig::ReleaseLock,
            ScalarFuncSig::Repeat,
            ScalarFuncSig::Replace,
            ScalarFuncSig::Right,
            ScalarFuncSig::RightBinary,
            ScalarFuncSig::RouldReal,
            ScalarFuncSig::RoundDec,
            ScalarFuncSig::RoundInt,
            ScalarFuncSig::RoundWithFracDec,
            ScalarFuncSig::RoundWithFracInt,
            ScalarFuncSig::RoundWithFracReal,
            ScalarFuncSig::RowCount,
            ScalarFuncSig::RowSig,
            ScalarFuncSig::Rpad,
            ScalarFuncSig::RpadBinary,
            ScalarFuncSig::RTrim,
            ScalarFuncSig::Second,
            ScalarFuncSig::SecToTime,
            ScalarFuncSig::SetVar,
            ScalarFuncSig::SHA1,
            ScalarFuncSig::SHA2,
            ScalarFuncSig::Sleep,
            ScalarFuncSig::Space,
            ScalarFuncSig::Strcmp,
            ScalarFuncSig::StringAnyValue,
            ScalarFuncSig::StringDurationTimeDiff,
            ScalarFuncSig::StringStringTimeDiff,
            ScalarFuncSig::StringTimeTimeDiff,
            ScalarFuncSig::StrToDateDate,
            ScalarFuncSig::StrToDateDatetime,
            ScalarFuncSig::StrToDateDuration,
            ScalarFuncSig::SubDateAndDuration,
            ScalarFuncSig::SubDateAndString,
            ScalarFuncSig::SubDateDatetimeInt,
            ScalarFuncSig::SubDateDatetimeString,
            ScalarFuncSig::SubDateIntInt,
            ScalarFuncSig::SubDateIntString,
            ScalarFuncSig::SubDateStringDecimal,
            ScalarFuncSig::SubDateStringInt,
            ScalarFuncSig::SubDateStringString,
            ScalarFuncSig::SubDatetimeAndDuration,
            ScalarFuncSig::SubDatetimeAndString,
            ScalarFuncSig::SubDurationAndDuration,
            ScalarFuncSig::SubDurationAndString,
            ScalarFuncSig::Substring2Args,
            ScalarFuncSig::Substring3Args,
            ScalarFuncSig::SubStringAndDuration,
            ScalarFuncSig::SubStringAndString,
            ScalarFuncSig::SubstringBinary2Args,
            ScalarFuncSig::SubstringBinary3Args,
            ScalarFuncSig::SubstringIndex,
            ScalarFuncSig::SubTimeDateTimeNull,
            ScalarFuncSig::SubTimeDurationNull,
            ScalarFuncSig::SubTimeStringNull,
            ScalarFuncSig::SysDateWithFsp,
            ScalarFuncSig::SysDateWithoutFsp,
            ScalarFuncSig::TiDBVersion,
            ScalarFuncSig::Time,
            ScalarFuncSig::TimeAnyValue,
            ScalarFuncSig::TimeFormat,
            ScalarFuncSig::TimeLiteral,
            ScalarFuncSig::Timestamp1Arg,
            ScalarFuncSig::Timestamp2Args,
            ScalarFuncSig::TimestampAdd,
            ScalarFuncSig::TimestampDiff,
            ScalarFuncSig::TimestampLiteral,
            ScalarFuncSig::TimeStringTimeDiff,
            ScalarFuncSig::TimeTimeTimeDiff,
            ScalarFuncSig::TimeToSec,
            ScalarFuncSig::ToBase64,
            ScalarFuncSig::ToDays,
            ScalarFuncSig::ToSeconds,
            ScalarFuncSig::Trim1Arg,
            ScalarFuncSig::Trim2Args,
            ScalarFuncSig::Trim3Args,
            ScalarFuncSig::TruncateDecimal,
            ScalarFuncSig::TruncateInt,
            ScalarFuncSig::TruncateReal,
            ScalarFuncSig::Uncompress,
            ScalarFuncSig::UncompressedLength,
            ScalarFuncSig::UnixTimestampCurrent,
            ScalarFuncSig::UnixTimestampDec,
            ScalarFuncSig::UnixTimestampInt,
            ScalarFuncSig::User,
            ScalarFuncSig::UTCDate,
            ScalarFuncSig::UTCTimestampWithArg,
            ScalarFuncSig::UTCTimestampWithoutArg,
            ScalarFuncSig::UTCTimeWithArg,
            ScalarFuncSig::UTCTimeWithoutArg,
            ScalarFuncSig::UUID,
            ScalarFuncSig::ValuesDecimal,
            ScalarFuncSig::ValuesDuration,
            ScalarFuncSig::ValuesInt,
            ScalarFuncSig::ValuesJSON,
            ScalarFuncSig::ValuesReal,
            ScalarFuncSig::ValuesString,
            ScalarFuncSig::ValuesTime,
            ScalarFuncSig::Version,
            ScalarFuncSig::WeekDay,
            ScalarFuncSig::WeekOfYear,
            ScalarFuncSig::WeekWithMode,
            ScalarFuncSig::WeekWithoutMode,
            ScalarFuncSig::Year,
            ScalarFuncSig::YearWeekWithMode,
            ScalarFuncSig::YearWeekWithoutMode,
        ];

        for sig in cases {
            let err = format!("{:?}", Error::UnknownSignature(sig));
            assert_eq!(
                format!("{:?}", ScalarFunc::check_args(sig, 1).unwrap_err()),
                err
            );
        }
    }

}<|MERGE_RESOLUTION|>--- conflicted
+++ resolved
@@ -875,13 +875,8 @@
         UnHex => un_hex,
         Inet6Aton => inet6_aton,
         Inet6Ntoa => inet6_ntoa,
-<<<<<<< HEAD
-
-        MD5 => md5,
-=======
         MD5 => md5,
         Elt => elt,
->>>>>>> 5a662bb3
     }
     TIME_CALLS {
         CastIntAsTime => cast_int_as_time,
